--------------------------------------------------------------------------------
-- Cryptol primitives for SAWCore

module Cryptol where

import Prelude;

--------------------------------------------------------------------------------
-- Additional operations on Prelude types

pairMap :: (a1 b1 a2 b2 :: sort 0) -> (a1 -> b1) -> (a2 -> b2) -> #(a1, a2) -> #(b1, b2);
pairMap _ _ _ _ f g (x, y) = (f x, g y);

pairMap2 :: (a1 b1 c1 a2 b2 c2 :: sort 0) -> (a1 -> b1 -> c1) -> (a2 -> b2 -> c2) -> #(a1, a2) -> #(b1, b2) -> #(c1, c2);
pairMap2 _ _ _ _ _ _ f1 f2 (x1, x2) (y1, y2) = (f1 x1 y1, f2 x2 y2);

compose :: (a b c :: sort 0) -> (b -> c) -> (a -> b) -> (a -> c);
compose _ _ _ f g x = f (g x);

bvExp :: (n :: Nat) -> bitvector n -> bitvector n -> bitvector n;
bvExp n x y = foldr Bool (bitvector n) n
  (\ (b :: Bool) -> \ (a :: bitvector n) ->
    ite (bitvector n) b (bvMul n x (bvMul n a a)) (bvMul n a a))
  (bvNat n 1)
  (reverse n Bool y);

--------------------------------------------------------------------------------
-- Extended natural numbers

data Num :: sort 0 where {
    TCNum :: Nat -> Num;
    TCInf :: Num;
  }

tcWidth :: Num -> Num;
tcWidth (TCNum n) = TCNum (widthNat n);
tcWidth TCInf = TCInf;

tcAdd :: Num -> Num -> Num;
tcAdd (TCNum x) (TCNum y) = TCNum (addNat x y);
tcAdd (TCNum _) TCInf = TCInf;
tcAdd TCInf _ = TCInf;

tcSub :: Num -> Num -> Num;
tcSub (TCNum x) (TCNum y) = TCNum (subNat x y);
tcSub TCInf (TCNum _) = TCInf;
-- other cases are undefined

tcMul :: Num -> Num -> Num;
tcMul (TCNum x) (TCNum y) = TCNum (mulNat x y);
tcMul (TCNum x) TCInf = ite Num (equalNat 0 x) (TCNum 0) TCInf;
tcMul TCInf (TCNum y) = ite Num (equalNat 0 y) (TCNum 0) TCInf;
tcMul TCInf TCInf = TCInf;

tcDiv :: Num -> Num -> Num;
tcDiv (TCNum x) (TCNum y) = TCNum ((divModNat x y).1);
tcDiv (TCNum _) TCInf = TCNum Zero;
-- other cases undefined

tcMod :: Num -> Num -> Num;
tcMod (TCNum x) (TCNum y) = TCNum ((divModNat x y).2);
tcMod (TCNum x) TCInf = TCNum x;
-- other cases undefined

tcExp :: Num -> Num -> Num;
tcExp (TCNum Zero) _ = TCNum Zero;
tcExp (TCNum (Succ Zero)) _ = TCNum (Succ Zero);
tcExp _ (TCNum Zero) = TCNum (Succ Zero);
tcExp (TCNum x) (TCNum y) = TCNum (expNat x y);
-- other cases undefined

tcMin :: Num -> Num -> Num;
tcMin (TCNum x) (TCNum y) = TCNum (minNat x y);
tcMin (TCNum x) TCInf = TCNum x;
tcMin TCInf (TCNum y) = TCNum y;
tcMin TCInf TCInf = TCInf;

tcMax :: Num -> Num -> Num;
tcMax (TCNum x) (TCNum y) = TCNum (maxNat x y);
tcMax (TCNum _) TCInf = TCInf;
tcMax TCInf (TCNum _) = TCInf;
tcMax TCInf TCInf = TCInf;

tcLenFromThen_Nat :: Nat -> Nat -> Nat -> Nat;
tcLenFromThen_Nat x y w =
  tcLenFromThenTo_Nat x y (ite Nat (ltNat x y) (subNat (expNat 2 w) 1) 0);

tcLenFromThenTo_Nat :: Nat -> Nat -> Nat -> Nat;
tcLenFromThenTo_Nat x y z =
  ite Nat (ltNat x y)
    (ite Nat (ltNat z x) 0 (addNat (divNat (subNat z x) (subNat y x)) 1)) -- increasing
    (ite Nat (ltNat x z) 0 (addNat (divNat (subNat x z) (subNat x y)) 1)); -- decreasing

tcLenFromThen :: Num -> Num -> Num -> Num;
tcLenFromThen (TCNum x) (TCNum y) (TCNum w) = TCNum (tcLenFromThen_Nat x y w);
-- tcLenFromThen is undefined on TCInf

tcLenFromThenTo :: Num -> Num -> Num -> Num;
tcLenFromThenTo (TCNum x) (TCNum y) (TCNum z) = TCNum (tcLenFromThenTo_Nat x y z);
-- tcLenFromThenTo is undefined on TCInf

--------------------------------------------------------------------------------
-- Possibly infinite sequences

seq :: Num -> sort 0 -> sort 0;
seq (TCNum n) a = Vec n a;
seq TCInf a = Stream a;

seqMap :: (a b :: sort 0) -> (n :: Num) -> (a -> b) -> seq n a -> seq n b;
seqMap a b (TCNum n) f = map a b f n;
seqMap a b TCInf f = streamMap a b f;

seqConst :: (n :: Num) -> (a :: sort 0) -> a -> seq n a;
seqConst (TCNum n) = replicate n;
seqConst TCInf = streamConst;

--------------------------------------------------------------------------------
<<<<<<< HEAD
-- Types

data KType :: sort 0 where {
    TCBit :: KType;
    TCInteger :: KType;
    TCSeq :: Num -> KType -> KType;
    TCFun :: KType -> KType -> KType;
    TCUnit :: KType;
    TCPair :: KType -> KType -> KType;
    TCEmpty :: KType;
    TCField :: String -> KType -> KType -> KType;
  }

ty :: KType -> sort 0;
ty TCBit = Bool;
ty TCInteger = Integer;
ty (TCSeq n a) = seq n (ty a);
ty (TCFun a b) = ty a -> ty b;
ty TCUnit = #();
ty (TCPair a b) = #(ty a | ty b);
ty TCEmpty = #{};
ty (TCField s a b) = #{ (s) :: ty a | ty b };

--------------------------------------------------------------------------------
-- Predicate symbols

-- Partial functions to select instances (terms translated from
-- type-correct Cryptol should never hit the undefined cases)

ePArith :: (a :: KType) -> PArith a;
--ePArith TCBit = undefined;
--ePArith (TCSeq TCInf TCBit) = undefined;
ePArith TCInteger = PArithInteger;
ePArith (TCSeq n TCBit) = PArithWord n;
ePArith (TCSeq n (TCSeq m a)) = PArithSeq n (TCSeq m a) (ePArith (TCSeq m a));
ePArith (TCSeq n (TCFun a b)) = PArithSeq n (TCFun a b) (ePArith (TCFun a b));
ePArith (TCSeq n TCUnit) = PArithSeq n TCUnit (ePArith TCUnit);
ePArith (TCSeq n (TCPair a b)) = PArithSeq n (TCPair a b) (ePArith (TCPair a b));
ePArith (TCSeq n TCEmpty) = PArithSeq n TCEmpty (ePArith TCEmpty);
ePArith (TCSeq n (TCField s a b)) = PArithSeq n (TCField s a b) (ePArith (TCField s a b));
ePArith (TCFun a b) = PArithFun a b (ePArith b);
ePArith TCUnit = PArithUnit;
ePArith (TCPair a b) = PArithPair a b (ePArith a) (ePArith b);
ePArith TCEmpty = PArithEmpty;
ePArith (TCField s a b) = PArithField s a b (ePArith a) (ePArith b);

ePCmp :: (a :: KType) -> PCmp a;
--ePCmp (TCSeq TCInf a) = undefined;
ePCmp (TCSeq n TCBit) = PCmpWord n;
ePCmp (TCSeq n TCInteger) = PCmpSeq n TCInteger (ePCmp TCInteger);
ePCmp (TCSeq n (TCSeq m a)) = PCmpSeq n (TCSeq m a) (ePCmp (TCSeq m a));
--ePCmp (TCSeq (TCNum n) (TCFun a b)) = PCmpSeq n (TCFun a b) (ePCmp (TCFun a b));
ePCmp (TCSeq n TCUnit) = PCmpSeq n TCUnit (ePCmp TCUnit);
ePCmp (TCSeq n (TCPair a b)) = PCmpSeq n (TCPair a b) (ePCmp (TCPair a b));
ePCmp (TCSeq n TCEmpty) = PCmpSeq n TCEmpty (ePCmp TCEmpty);
ePCmp (TCSeq n (TCField s a b)) = PCmpSeq n (TCField s a b) (ePCmp (TCField s a b));
ePCmp TCBit = PCmpBit;
ePCmp TCInteger = PCmpInteger;
--ePCmp (TCFun a b) = undefined;
ePCmp TCUnit = PCmpUnit;
ePCmp (TCPair a b) = PCmpPair a b (ePCmp a) (ePCmp b);
ePCmp TCEmpty = PCmpEmpty;
ePCmp (TCField s a b) = PCmpField s a b (ePCmp a) (ePCmp b);

--------------------------------------------------------------------------------
=======
>>>>>>> 7c04518f
-- Auxiliary functions

eListSel :: (a :: sort 0) -> (n :: Num) -> seq n a -> Nat -> a;
eListSel a (TCNum n) xs i = at n a xs i;
eListSel a TCInf xs i = streamGet a xs i;

--------------------------------------------------------------------------------
-- List comprehensions

from :: (a b :: sort 0) -> (m n :: Num) -> seq m a -> (a -> seq n b) -> seq (tcMul m n) #(a, b);
from a b (TCNum m) (TCNum n) =
  \ (xs :: Vec m a) ->
  \ (k :: a -> Vec n b) ->
  join m n #(a, b)
  (map a (Vec n #(a, b))
    (\(x :: a) -> map b #(a, b) (\(y :: b) -> (x, y)) n (k x))
    m xs);

from a b (TCNum m) TCInf =
  natCase
    (\ (m'::Nat) -> (Vec m' a -> (a -> Stream b) ->
        seq (ite Num (equalNat 0 m') (TCNum 0) TCInf) #(a, b)))
      (\ (xs :: Vec 0 a) ->
       \ (k :: a -> Stream b) -> EmptyVec #(a, b))
      (\ (m' :: Nat) ->
       \ (xs :: Vec (Succ m') a) ->
       \ (k :: a -> Stream b) ->
        (\ (x :: a) -> streamMap b #(a, b) (\ (y::b) -> (x, y)) (k x))
        (at (Succ m') a xs 0))
      m;

from a b TCInf (TCNum n) =
  natCase
    (\ (n'::Nat) -> (Stream a -> (a -> Vec n' b) ->
        seq (ite Num (equalNat 0 n') (TCNum 0) TCInf) #(a, b)))
      (\ (xs :: Stream a) ->
       \ (k :: a -> Vec 0 b) -> EmptyVec #(a, b))
      (\ (n' :: Nat) ->
       \ (xs :: Stream a) ->
       \ (k :: a -> Vec (Succ n') b) ->
         streamJoin #(a, b) n'
         (streamMap a (Vec (Succ n') #(a, b))
           (\ (x::a) -> map b #(a, b) (\ (y::b) -> (x, y)) (Succ n') (k x))
           xs))
      n;

from a b TCInf TCInf =
  \ (xs :: Stream a) ->
  \ (k :: a -> Stream b) ->
    (\ (x :: a) -> streamMap b #(a, b) (\ (y :: b) -> (x, y)) (k x))
    (streamGet a xs 0);

mlet :: (a b :: sort 0) -> (n :: Num) -> a -> (a -> seq n b) -> seq n #(a, b);
mlet a b (TCNum n) x f = map b #(a, b) (\(y :: b) -> (x, y)) n (f x);
mlet a b TCInf x f = streamMap b #(a, b) (\(y :: b) -> (x, y)) (f x);

seqZip :: (a b :: sort 0) -> (m n :: Num) -> seq m a -> seq n b -> seq (tcMin m n) #(a, b);
seqZip a b (TCNum m) (TCNum n) xs ys = zip a b m n xs ys;
seqZip a b (TCNum m) TCInf xs ys = gen m #(a, b) (\(i :: Nat) -> (at m a xs i, streamGet b ys i));
seqZip a b TCInf (TCNum n) xs ys = gen n #(a, b) (\(i :: Nat) -> (streamGet a xs i, at n b ys i));
seqZip a b TCInf TCInf xs ys = streamMap2 a b #(a, b) (\(x::a) -> \(y::b) -> (x, y)) xs ys;

--------------------------------------------------------------------------------
-- Arith and Logic functions

seqBinary :: (n :: Num) -> (a :: sort 0) -> (a -> a -> a) -> seq n a -> seq n a -> seq n a;
seqBinary (TCNum n) a f = zipWith a a a f n;
seqBinary TCInf a f = streamMap2 a a a f;

unitUnary :: #() -> #();
unitUnary _ = ();

emptyUnary :: #{} -> #{};
emptyUnary _ = {};

unitBinary :: #() -> #() -> #();
unitBinary _ _ = ();

pairUnary :: (a b :: sort 0) -> (a -> a) -> (b -> b) -> #(a | b) -> #(a | b);
pairUnary _ _ f g (x | y) = (f x | g y);

pairBinary :: (a b :: sort 0) -> (a -> a -> a) -> (b -> b -> b)
           -> #(a | b) -> #(a | b) -> #(a | b);
pairBinary a b f g (x1 | x2) (y1 | y2) = (f x1 y1 | g x2 y2);

emptyBinary :: #{} -> #{} -> #{};
emptyBinary _ _ = {};

fieldUnary :: (s :: String) -> (a b :: sort 0) -> (a -> a) -> (b -> b)
         -> #{ (s) :: a | b } -> #{ (s) :: a | b };
fieldUnary s _ _ f g { (_) = x | y } = { (s) = f x | g y };

fieldBinary :: (s :: String) -> (a b :: sort 0) -> (a -> a -> a) -> (b -> b -> b)
            -> #{ (s) :: a | b } -> #{ (s) :: a | b } -> #{ (s) :: a | b };
fieldBinary s a b f g { (_) = x1 | x2 } { (_) = y1 | y2 } = { (s) = f x1 y1 | g x2 y2 };

funBinary :: (a b :: sort 0) -> (b -> b -> b) -> (a -> b) -> (a -> b) -> (a -> b);
funBinary a b op f g x = op (f x) (g x);

errorUnary :: (a :: sort 0) -> a -> a;
errorUnary a _ = error a "invalid class instance";

errorBinary :: (a :: sort 0) -> a -> a -> a;
errorBinary a _ _ = error a "invalid class instance";

--------------------------------------------------------------------------------
-- Comparisons

boolCmp :: Bool -> Bool -> Bool -> Bool;
boolCmp x y k = ite Bool x (and y k) (or y k);

bvCmp :: (n :: Nat) -> bitvector n -> bitvector n -> Bool -> Bool;
bvCmp n x y k = or (bvult n x y) (and (bvEq n x y) k);

bvSCmp :: (n :: Nat) -> bitvector n -> bitvector n -> Bool -> Bool;
bvSCmp n x y k = or (bvslt n x y) (and (bvEq n x y) k);

vecCmp :: (n :: Nat) -> (a :: sort 0) -> (a -> a -> Bool -> Bool)
       -> (Vec n a -> Vec n a -> Bool -> Bool);
vecCmp n a f xs ys k =
  foldr (Bool -> Bool) Bool n (\(f :: Bool -> Bool) -> f) k
    (zipWith a a (Bool -> Bool) f n xs ys);

unitCmp :: #() -> #() -> Bool -> Bool;
unitCmp _ _ _ = False;

emptyCmp :: #{} -> #{} -> Bool -> Bool;
emptyCmp _ _ _ = False;

pairCmp :: (a b :: sort 0) -> (a -> a -> Bool -> Bool) -> (b -> b -> Bool -> Bool)
        -> #(a | b) -> #(a | b) -> Bool -> Bool;
pairCmp a b f g (x1 | x2) (y1 | y2) k = f x1 y1 (g x2 y2 k);

fieldCmp :: (s :: String) -> (a b :: sort 0)
         -> (a -> a -> Bool -> Bool) -> (b -> b -> Bool -> Bool)
         -> #{ (s) :: a | b } -> #{ (s) :: a | b } -> Bool -> Bool;
fieldCmp s a b f g { (_) = x1 | x2 } { (_) = y1 | y2 } k = f x1 y1 (g x2 y2 k);

errorCmp :: (a :: sort 0) -> a -> a -> Bool -> Bool;
errorCmp _ _ _ _ = error Bool "invalid Cmp instance";

--------------------------------------------------------------------------------
-- Dictionaries and overloading

Dict :: sort 0 -> sort 0;
Dict a =
  #{ and  :: a -> a -> a
   , or   :: a -> a -> a
   , xor  :: a -> a -> a
   , not  :: a -> a
   , zero :: a
   , cmp  :: a -> a -> Bool -> Bool
   , scmp :: a -> a -> Bool -> Bool
   , add  :: a -> a -> a
   , sub  :: a -> a -> a
   , mul  :: a -> a -> a
   , div  :: a -> a -> a
   , mod  :: a -> a -> a
   , exp  :: a -> a -> a
   , lg2  :: a -> a
   , neg  :: a -> a
   , sdiv :: a -> a -> a
   , smod :: a -> a -> a
   };

<<<<<<< HEAD
PArithInteger :: PArith TCInteger;
PArithInteger =
  { add = intAdd
  , sub = intSub
  , mul = intMul
  , div = intDiv
  , mod = intMod
  , exp = error (Integer -> Integer -> Integer) "unimplemented: intExp"
  , lg2 = error (Integer -> Integer) "unimplemented: intLg2"
  , neg = intNeg
  };

PArithWord :: (n :: Num) -> PArith (TCSeq n TCBit);
PArithWord (TCNum n) =
  { add = bvAdd n
=======
DictBit :: Dict Bool;
DictBit =
  { and  = and
  , or   = or
  , xor  = xor
  , not  = not
  , zero = False
  , cmp  = boolCmp
  , scmp = errorCmp Bool
  , add = errorBinary Bool
  , sub = errorBinary Bool
  , mul = errorBinary Bool
  , div = errorBinary Bool
  , mod = errorBinary Bool
  , exp = errorBinary Bool
  , lg2 = errorUnary Bool
  , neg = errorUnary Bool
  , sdiv = errorBinary Bool
  , smod = errorBinary Bool
  };

DictVec :: (a :: sort 0) -> Dict a -> (n :: Nat) -> Dict (Vec n a);
DictVec a pa n =
  { and  = zipWith a a a pa.and n
  , or   = zipWith a a a pa.or  n
  , xor  = zipWith a a a pa.xor n
  , not  = map a a pa.not n
  , zero = replicate n a pa.zero
  , cmp  = vecCmp n a pa.cmp
  , scmp = vecCmp n a pa.scmp
  , add = zipWith a a a pa.add n
  , sub = zipWith a a a pa.sub n
  , mul = zipWith a a a pa.mul n
  , div = zipWith a a a pa.div n
  , mod = zipWith a a a pa.mod n
  , exp = zipWith a a a pa.exp n
  , lg2 = map a a pa.lg2 n
  , neg = map a a pa.neg n
  , sdiv = zipWith a a a pa.sdiv n
  , smod = zipWith a a a pa.smod n
  };

DictStream :: (a :: sort 0) -> Dict a -> Dict (Stream a);
DictStream a pa =
  { and  = streamMap2 a a a pa.and
  , or   = streamMap2 a a a pa.or
  , xor  = streamMap2 a a a pa.xor
  , not  = streamMap a a pa.not
  , zero = streamConst a pa.zero
  , cmp  = errorCmp (Stream a)
  , scmp = errorCmp (Stream a)
  , add = streamMap2 a a a pa.add
  , sub = streamMap2 a a a pa.sub
  , mul = streamMap2 a a a pa.mul
  , div = streamMap2 a a a pa.div
  , mod = streamMap2 a a a pa.mod
  , exp = streamMap2 a a a pa.exp
  , lg2 = streamMap a a pa.lg2
  , neg = streamMap a a pa.neg
  , sdiv = streamMap2 a a a pa.sdiv
  , smod = streamMap2 a a a pa.smod
  };

DictWord :: (n :: Nat) -> Dict (Vec n Bool);
DictWord n =
  { and  = bvAnd n
  , or   = bvOr  n
  , xor  = bvXor n
  , not  = bvNot n
  , zero = bvNat n 0
  , cmp  = bvCmp n
  , scmp = bvSCmp n
  , add = bvAdd n
>>>>>>> 7c04518f
  , sub = bvSub n
  , mul = bvMul n
  , div = bvUDiv n
  , mod = bvURem n
  , exp = bvExp n
  , lg2 = bvLg2 n
  , neg = bvNeg n
  , sdiv = natCase (\(w::Nat) -> bitvector w -> bitvector w -> bitvector w)
           (errorBinary (bitvector 0)) bvSDiv n
  , smod = natCase (\(w::Nat) -> bitvector w -> bitvector w -> bitvector w)
           (errorBinary (bitvector 0)) bvSRem n
  };

DictFun :: (a b :: sort 0) -> Dict b -> Dict (a -> b);
DictFun a b pb =
  { and  = funBinary a b pb.and
  , or   = funBinary a b pb.or
  , xor  = funBinary a b pb.xor
  , not  = compose a b b pb.not
  , zero = (\(_ :: a) -> pb.zero)
  , cmp  = errorCmp (a -> b)
  , scmp = errorCmp (a -> b)
  , add = funBinary a b pb.add
  , sub = funBinary a b pb.sub
  , mul = funBinary a b pb.mul
  , div = funBinary a b pb.div
  , mod = funBinary a b pb.mod
  , exp = funBinary a b pb.exp
  , lg2 = compose a b b pb.lg2
  , neg = compose a b b pb.neg
  , sdiv = funBinary a b pb.sdiv
  , smod = funBinary a b pb.smod
  };

DictUnit :: Dict #();
DictUnit =
  { and  = unitBinary
  , or   = unitBinary
  , xor  = unitBinary
  , not  = unitUnary
  , zero = ()
  , cmp  = unitCmp
  , scmp = unitCmp
  , add = unitBinary
  , sub = unitBinary
  , mul = unitBinary
  , div = unitBinary
  , mod = unitBinary
  , exp = unitBinary
  , lg2 = unitUnary
  , neg = unitUnary
  , sdiv = unitBinary
  , smod = unitBinary
  };

DictPair :: (a b :: sort 0) -> Dict a -> Dict b -> Dict #(a | b);
DictPair a b pa pb =
  { and  = pairBinary a b pa.and pb.and
  , or   = pairBinary a b pa.or  pb.or
  , xor  = pairBinary a b pa.xor pb.xor
  , not  = pairUnary a b pa.not pb.not
  , zero = (pa.zero | pb.zero)
  , cmp  = pairCmp a b pa.cmp pb.cmp
  , scmp = pairCmp a b pa.scmp pb.scmp
  , add = pairBinary a b pa.add pb.add
  , sub = pairBinary a b pa.sub pb.sub
  , mul = pairBinary a b pa.mul pb.mul
  , div = pairBinary a b pa.div pb.div
  , mod = pairBinary a b pa.mod pb.mod
  , exp = pairBinary a b pa.exp pb.exp
  , lg2 = pairUnary a b pa.lg2 pb.lg2
  , neg = pairUnary a b pa.neg pb.neg
  , sdiv = pairBinary a b pa.sdiv pb.sdiv
  , smod = pairBinary a b pa.smod pb.smod
  };

DictEmpty :: Dict #{};
DictEmpty =
  { and  = emptyBinary
  , or   = emptyBinary
  , xor  = emptyBinary
  , not  = emptyUnary
  , zero = {}
  , cmp  = emptyCmp
  , scmp = emptyCmp
  , add = emptyBinary
  , sub = emptyBinary
  , mul = emptyBinary
  , div = emptyBinary
  , mod = emptyBinary
  , exp = emptyBinary
  , lg2 = emptyUnary
  , neg = emptyUnary
  , sdiv = emptyBinary
  , smod = emptyBinary
  };

DictField :: (s :: String) -> (a b :: sort 0) -> Dict a -> Dict b -> Dict #{ (s) :: a | b };
DictField s a b pa pb =
  { and  = fieldBinary s a b pa.and pb.and
  , or   = fieldBinary s a b pa.or  pb.or
  , xor  = fieldBinary s a b pa.xor pb.xor
  , not  = fieldUnary s a b pa.not pb.not
  , zero = { (s) = pa.zero | pb.zero }
  , cmp  = fieldCmp s a b pa.cmp pb.cmp
  , scmp = fieldCmp s a b pa.scmp pb.scmp
  , add = fieldBinary s a b pa.add pb.add
  , sub = fieldBinary s a b pa.sub pb.sub
  , mul = fieldBinary s a b pa.mul pb.mul
  , div = fieldBinary s a b pa.div pb.div
  , mod = fieldBinary s a b pa.mod pb.mod
  , exp = fieldBinary s a b pa.exp pb.exp
  , lg2 = fieldUnary s a b pa.lg2 pb.lg2
  , neg = fieldUnary s a b pa.neg pb.neg
  , sdiv = fieldBinary s a b pa.sdiv pb.sdiv
  , smod = fieldBinary s a b pa.smod pb.smod
  };

<<<<<<< HEAD
logicBinary :: ((n :: Nat) -> bitvector n -> bitvector n -> bitvector n)
            -> (Bool -> Bool -> Bool)
            -> (a :: KType) -> ty a -> ty a -> ty a;
logicBinary bvOp bitOp TCBit = bitOp;
logicBinary bvOp bitOp TCInteger = error (Integer -> Integer -> Integer) "logicBinary/Integer";
logicBinary bvOp bitOp (TCFun a b) = funBinary (ty a) (ty b) (logicBinary bvOp bitOp b);
logicBinary bvOp bitOp TCUnit = unitBinary;
logicBinary bvOp bitOp (TCPair a b) =
  pairBinary (ty a) (ty b) (logicBinary bvOp bitOp a) (logicBinary bvOp bitOp b);
logicBinary bvOp bitOp TCEmpty = emptyBinary;
logicBinary bvOp bitOp (TCField s a b) =
  fieldBinary s (ty a) (ty b) (logicBinary bvOp bitOp a) (logicBinary bvOp bitOp b);
logicBinary bvOp bitOp (TCSeq (TCNum n) TCBit) = bvOp n;
logicBinary bvOp bitOp (TCSeq TCInf TCBit) = streamMap2 Bool Bool Bool bitOp;
logicBinary bvOp bitOp (TCSeq n (TCSeq m a)) =
   seqBinary n (seq m (ty a)) (logicBinary bvOp bitOp (TCSeq m a));
logicBinary bvOp bitOp (TCSeq n (TCFun a b)) =
   seqBinary n (ty a -> ty b) (logicBinary bvOp bitOp (TCFun a b));
logicBinary bvOp bitOp (TCSeq n TCUnit) = seqBinary n #() unitBinary;
logicBinary bvOp bitOp (TCSeq n (TCPair a b)) =
   seqBinary n #(ty a | ty b) (logicBinary bvOp bitOp (TCPair a b));
logicBinary bvOp bitOp (TCSeq n TCEmpty) = seqBinary n #{} emptyBinary;
logicBinary bvOp bitOp (TCSeq n (TCField s a b)) =
   seqBinary n (ty (TCField s a b)) (logicBinary bvOp bitOp (TCField s a b));

--------------------------------------------------------------------------------
-- Comparisons

boolCmp :: Bool -> Bool -> Bool -> Bool;
boolCmp x y k = ite Bool x (and y k) (or y k);

integerCmp :: Integer -> Integer -> Bool -> Bool;
integerCmp x y k = or (intLt x y) (and (intEq x y) k);

bvCmp :: (n :: Nat) -> bitvector n -> bitvector n -> Bool -> Bool;
bvCmp n x y k = or (bvult n x y) (and (bvEq n x y) k);

vecCmp :: (n :: Nat) -> (a :: sort 0) -> (a -> a -> Bool -> Bool)
       -> (Vec n a -> Vec n a -> Bool -> Bool);
vecCmp n a f xs ys k =
  foldr (Bool -> Bool) Bool n (\(f :: Bool -> Bool) -> f) k
    (zipWith a a (Bool -> Bool) f n xs ys);

unitCmp :: #() -> #() -> Bool -> Bool;
unitCmp _ _ _ = False;

emptyCmp :: #{} -> #{} -> Bool -> Bool;
emptyCmp _ _ _ = False;

pairCmp :: (a b :: sort 0) -> (a -> a -> Bool -> Bool) -> (b -> b -> Bool -> Bool)
        -> #(a | b) -> #(a | b) -> Bool -> Bool;
pairCmp a b f g (x1 | x2) (y1 | y2) k = f x1 y1 (g x2 y2 k);

fieldCmp :: (s :: String) -> (a b :: sort 0)
         -> (a -> a -> Bool -> Bool) -> (b -> b -> Bool -> Bool)
         -> #{ (s) :: a | b } -> #{ (s) :: a | b } -> Bool -> Bool;
fieldCmp s a b f g { (_) = x1 | x2 } { (_) = y1 | y2 } k = f x1 y1 (g x2 y2 k);

PCmp :: KType -> sort 0;
PCmp a = #{ cmpLt :: ty a -> ty a -> Bool -> Bool };
=======
Ops :: sort 0 -> sort 0;
Ops a = #{ this :: Dict a, vec :: (n :: Nat) -> Dict (Vec n a) };
>>>>>>> 7c04518f

OpsBit :: Ops Bool;
OpsBit = { this = DictBit, vec = DictWord };

OpsSeq :: (n :: Num) -> (a :: sort 0) -> Ops a -> Ops (seq n a);
OpsSeq (TCNum n) a pa =
  { this = pa.vec n
  , vec = DictVec (Vec n a) (pa.vec n) };
OpsSeq TCInf a pa =
  { this = DictStream a pa.this
  , vec = DictVec (Stream a) (DictStream a pa.this) };

<<<<<<< HEAD
PCmpInteger :: PCmp TCInteger;
PCmpInteger = { cmpLt = integerCmp };

PCmpSeq :: (n :: Num) -> (a :: KType) -> PCmp a -> PCmp (TCSeq n a);
PCmpSeq (TCNum n) a pa = { cmpLt = vecCmp n (ty a) pa.cmpLt };
=======
OpsFun :: (a b :: sort 0) -> Ops b -> Ops (a -> b);
OpsFun a b pb =
  { this = DictFun a b pb.this
  , vec = DictVec (a -> b) (DictFun a b pb.this) };
>>>>>>> 7c04518f

OpsUnit :: Ops #();
OpsUnit = { this = DictUnit, vec = DictVec #() DictUnit };

OpsPair :: (a b :: sort 0) -> Ops a -> Ops b -> Ops #(a | b);
OpsPair a b pa pb =
  { this = DictPair a b pa.this pb.this
  , vec = DictVec #(a | b) (DictPair a b pa.this pb.this) };

OpsEmpty :: Ops #{};
OpsEmpty = { this = DictEmpty, vec = DictVec #{} DictEmpty };

OpsField :: (s :: String) -> (a b :: sort 0) -> Ops a -> Ops b -> Ops #{ (s) :: a | b };
OpsField s a b pa pb =
  { this = DictField s a b pa.this pb.this
  , vec = DictVec #{ (s) :: a | b } (DictField s a b pa.this pb.this) };

--------------------------------------------------------------------------------
-- Primitive Cryptol functions

ecDemote :: (val bits :: Num) -> seq bits Bool;
ecDemote (TCNum val) (TCNum bits) = bvNat bits val;

ecInteger :: (val :: Num) -> Integer;
ecInteger (TCNum val) = natToInt val;

ecToInteger :: (n :: Num) -> seq n Bool -> Integer;
ecToInteger (TCNum n) = bvToInt n;

ecFromInteger :: (n :: Num) -> Integer -> seq n Bool;
ecFromInteger (TCNum n) = intToBv n;

-- Arith
ecPlus :: (a :: sort 0) -> Ops a -> a -> a -> a;
ecPlus a pa = pa.this.add;

ecMinus :: (a :: sort 0) -> Ops a -> a -> a -> a;
ecMinus a pa = pa.this.sub;

ecMul :: (a :: sort 0) -> Ops a -> a -> a -> a;
ecMul a pa = pa.this.mul;

ecDiv :: (a :: sort 0) -> Ops a -> a -> a -> a;
ecDiv a pa = pa.this.div;

ecMod :: (a :: sort 0) -> Ops a -> a -> a -> a;
ecMod a pa = pa.this.mod;

ecExp :: (a :: sort 0) -> Ops a -> a -> a -> a;
ecExp a pa = pa.this.exp;

ecLg2 :: (a :: sort 0) -> Ops a -> a -> a;
ecLg2 a pa = pa.this.lg2;

ecNeg :: (a :: sort 0) -> Ops a -> a -> a;
ecNeg a pa = pa.this.neg;

ecSDiv :: (a :: sort 0) -> Ops a -> a -> a -> a;
ecSDiv a pa = pa.this.sdiv;

ecSMod :: (a :: sort 0) -> Ops a -> a -> a -> a;
ecSMod a pa = pa.this.smod;

-- Cmp
ecLt :: (a :: sort 0) -> Ops a -> a -> a -> Bool;
ecLt a pa x y = pa.this.cmp x y False;

ecGt :: (a :: sort 0) -> Ops a -> a -> a -> Bool;
ecGt a pa x y = ecLt a pa y x;

ecLtEq  :: (a :: sort 0) -> Ops a -> a -> a -> Bool;
ecLtEq a pa x y = not (ecLt a pa y x);

ecGtEq  :: (a :: sort 0) -> Ops a -> a -> a -> Bool;
ecGtEq a pa x y = not (ecLt a pa x y);

ecSLt :: (a :: sort 0) -> Ops a -> a -> a -> Bool;
ecSLt a pa x y = pa.this.scmp x y False;

ecEq :: (a :: sort 0) -> Ops a -> a -> a -> Bool;
ecEq a _ = eq a;

ecNotEq :: (a :: sort 0) -> Ops a -> a -> a -> Bool;
ecNotEq a pa x y = not (ecEq a pa x y);

ecFunEq :: (a :: sort 0) -> Ops a -> (b :: sort 0) -> Ops b -> (a -> b) -> (a -> b) -> a -> Bool;
ecFunEq a _ b pb f g x = ecEq b pb (f x) (g x);

ecFunNotEq :: (a :: sort 0) -> Ops a -> (b :: sort 0) -> Ops b -> (a -> b) -> (a -> b) -> a -> Bool;
ecFunNotEq a _ b pb f g x = ecNotEq b pb (f x) (g x);

-- Logic

<<<<<<< HEAD
ecAnd :: (a :: KType) -> ty a -> ty a -> ty a;
ecAnd = logicBinary bvAnd and;

ecOr :: (a :: KType) -> ty a -> ty a -> ty a;
ecOr = logicBinary bvOr or;

ecXor :: (a :: KType) -> ty a -> ty a -> ty a;
ecXor = logicBinary bvXor xor;

ecCompl :: (a :: KType) -> ty a -> ty a;
ecCompl TCBit = not;
ecCompl (TCFun a b) = compose (ty a) (ty b) (ty b) (ecCompl b);
ecCompl TCUnit = unitUnary;
ecCompl (TCPair a b) = pairUnary (ty a) (ty b) (ecCompl a) (ecCompl b);
ecCompl TCEmpty = emptyUnary;
ecCompl (TCField s a b) = fieldUnary s (ty a) (ty b) (ecCompl a) (ecCompl b);
ecCompl (TCSeq (TCNum n) TCBit) = bvNot n;
ecCompl (TCSeq TCInf TCBit) = streamMap Bool Bool not;
ecCompl (TCSeq n (TCSeq m a)) = seqMap (seq m (ty a)) (seq m (ty a)) n (ecCompl (TCSeq m a));
ecCompl (TCSeq n (TCFun a b)) = seqMap (ty a -> ty b) (ty a -> ty b) n (ecCompl (TCFun a b));
ecCompl (TCSeq n TCUnit) = seqMap #() #() n unitUnary;
ecCompl (TCSeq n (TCPair a b)) = seqMap #(ty a | ty b) #(ty a | ty b) n (ecCompl (TCPair a b));
ecCompl (TCSeq n TCEmpty) = seqMap #{} #{} n emptyUnary;
ecCompl (TCSeq n (TCField s a b)) = seqMap (ty (TCField s a b)) (ty (TCField s a b)) n (ecCompl (TCField s a b));

ecZero :: (a :: KType) -> ty a;
ecZero TCBit = False;
ecZero TCInteger = natToInt 0;
ecZero (TCFun a b) = (\(_::ty a) -> ecZero b);
ecZero TCUnit = ();
ecZero (TCPair a b) = (ecZero a | ecZero b);
ecZero TCEmpty = {};
ecZero (TCField s a b) = { (s) = ecZero a | ecZero b };
ecZero (TCSeq (TCNum n) TCBit) = bvNat n 0;
ecZero (TCSeq TCInf TCBit) = streamConst Bool False;
ecZero (TCSeq n TCInteger) = seqConst n Integer (ecZero TCInteger);
ecZero (TCSeq n (TCSeq m a)) = seqConst n (seq m (ty a)) (ecZero (TCSeq m a));
ecZero (TCSeq n (TCFun a b)) = seqConst n (ty a -> ty b) (ecZero (TCFun a b));
ecZero (TCSeq n TCUnit) = seqConst n #() ();
ecZero (TCSeq n (TCPair a b)) = seqConst n #(ty a | ty b) (ecZero (TCPair a b));
ecZero (TCSeq n TCEmpty) = seqConst n #{} {};
ecZero (TCSeq n (TCField s a b)) = seqConst n #{ (s) :: ty a | ty b } (ecZero (TCField s a b));
=======
ecAnd :: (a :: sort 0) -> Ops a -> a -> a -> a;
ecAnd a pa = pa.this.and;
>>>>>>> 7c04518f

ecOr :: (a :: sort 0) -> Ops a -> a -> a -> a;
ecOr a pa = pa.this.or;

ecXor :: (a :: sort 0) -> Ops a -> a -> a -> a;
ecXor a pa = pa.this.xor;

ecCompl :: (a :: sort 0) -> Ops a -> a -> a;
ecCompl a pa = pa.this.not;

ecZero :: (a :: sort 0) -> Ops a -> a;
ecZero a pa = pa.this.zero;

-- Sequences
ecShiftL :: (m n :: Num) -> (a :: sort 0) -> Ops a -> seq m a -> seq n Bool -> seq m a;
ecShiftL (TCNum m) (TCNum n) a pa = bvShiftL m a n (ecZero a pa);
ecShiftL TCInf (TCNum n) a _ = bvStreamShiftL a n;

ecShiftR :: (m n :: Num) -> (a :: sort 0) -> Ops a -> seq m a -> seq n Bool -> seq m a;
ecShiftR (TCNum m) (TCNum n) a pa = bvShiftR m a n (ecZero a pa);
ecShiftR TCInf (TCNum n) a pa = bvStreamShiftR a n (ecZero a pa);

ecSShiftR :: (n k :: Num) -> seq n Bool -> seq k Bool -> seq n Bool;
ecSShiftR (TCNum n) (TCNum k) =
  natCase (\(w :: Nat) -> bitvector w -> bitvector k -> bitvector w)
  (\(x :: bitvector 0) -> \(i :: bitvector k) -> x)
  (\(w :: Nat) -> \(x :: bitvector (Succ w)) -> \(i :: bitvector k) -> bvSShr w x (bvToNat k i))
  n;

ecCarry :: (n :: Num) -> seq n Bool -> seq n Bool -> Bool;
ecCarry (TCNum n) = bvCarry n;

ecSCarry :: (n :: Num) -> seq n Bool -> seq n Bool -> Bool;
ecSCarry (TCNum n) =
  natCase (\(w :: Nat) -> bitvector w -> bitvector w -> Bool)
  (\(_ :: bitvector 0) (_ :: bitvector 0) -> error Bool "invalid SCarry instance")
  bvSCarry n;

ecRotL :: (m n :: Num) -> (a :: sort 0) -> Ops a -> seq m a -> seq n Bool -> seq m a;
ecRotL (TCNum m) (TCNum n) a _ = bvRotateL m a n;

ecRotR :: (m n :: Num) -> (a :: sort 0) -> Ops a -> seq m a -> seq n Bool -> seq m a;
ecRotR (TCNum m) (TCNum n) a _ = bvRotateR m a n;

ecCat :: (m n :: Num) -> (a :: sort 0) -> Ops a -> seq m a -> seq n a -> seq (tcAdd m n) a;
ecCat (TCNum m) (TCNum n) a _ = append m n a;
ecCat (TCNum m) TCInf a _ = streamAppend a m;

ecSplitAt :: (m n :: Num) -> (a :: sort 0) -> Ops a -> seq (tcAdd m n) a -> #(seq m a, seq n a);
ecSplitAt (TCNum m) (TCNum n) a _ xs = (take a m n xs, drop a m n xs);
ecSplitAt (TCNum m) TCInf a _ xs = (streamTake a m xs, streamDrop a m xs);

ecJoin :: (m n :: Num) -> (a :: sort 0) -> Ops a -> seq m (seq n a) -> seq (tcMul m n) a;
ecJoin (TCNum m) (TCNum n) a _ = join m n a;
ecJoin TCInf (TCNum n) a _ =
  natCase
    (\ (n'::Nat) -> Stream (Vec n' a) -> seq (ite Num (equalNat 0 n') (TCNum 0) TCInf) a)
      (\ (s::Stream (Vec 0 a)) -> EmptyVec a)
      (\ (n'::Nat) -> \ (s::Stream (Vec (Succ n') a)) -> streamJoin a n' s)
      n;

ecSplit :: (m n :: Num) -> (a :: sort 0) -> Ops a -> seq (tcMul m n) a -> seq m (seq n a);
ecSplit (TCNum m) (TCNum n) a _ = split m n a;
ecSplit TCInf (TCNum n) a _ =
  natCase
  (\(n :: Nat) -> seq (ite Num (equalNat 0 n) (TCNum 0) TCInf) a -> Stream (Vec n a))
  (streamConst (Vec 0 a)) (\(n :: Nat) -> streamSplit a (Succ n)) n;

ecReverse :: (n :: Num) -> (a :: sort 0) -> Ops a -> seq n a -> seq n a;
ecReverse (TCNum n) a _ = reverse n a;

ecTranspose :: (m n :: Num) -> (a :: sort 0) -> Ops a -> seq m (seq n a) -> seq n (seq m a);
ecTranspose (TCNum m) (TCNum n) a _ = transpose m n a;
-- TODO: other cases

ecAt :: (n :: Num) -> (a :: sort 0) -> Ops a -> (i :: Num) -> seq n a -> seq i Bool -> a;
ecAt (TCNum n) a _ (TCNum i) = bvAt n a i;
ecAt TCInf a _ (TCNum i) = bvStreamGet a i;

ecAtRange :: (n :: Num) -> (a :: sort 0) -> Ops a -> (m i :: Num) -> seq n a -> seq m (seq i Bool) -> seq m a;
ecAtRange n a pa m i xs = seqMap (seq i Bool) a m (ecAt n a pa i xs);

ecAtBack :: (n :: Num) -> (a :: sort 0) -> Ops a -> (i :: Num) -> seq n a -> seq i Bool -> a;
ecAtBack n a pa i xs = ecAt n a pa i (ecReverse n a pa xs);

ecAtRangeBack :: (n :: Num) -> (a :: sort 0) -> Ops a -> (m i :: Num) -> seq n a -> seq m (seq i Bool) -> seq m a;
ecAtRangeBack n a pa m i xs = seqMap (seq i Bool) a m (ecAtBack n a pa i xs);

-- Static word sequences
ecFromThen :: (first next bits len :: Num) -> seq len (seq bits Bool);
ecFromThen (TCNum first) (TCNum next) (TCNum bits) (TCNum len) =
  gen len (Vec bits Bool)
    (\(i :: Nat) -> bvAdd bits (bvNat bits first)
                          (bvMul bits (bvSub bits (bvNat bits next) (bvNat bits first))
			              (bvNat bits i)));

ecFromTo :: (first last bits :: Num)
         -> seq (tcAdd (TCNum 1) (tcSub last first)) (seq bits Bool);
ecFromTo (TCNum first) (TCNum last) (TCNum bits) =
  gen (addNat 1 (subNat last first)) (Vec bits Bool)
    (\(i :: Nat) -> bvNat bits (addNat i first));

ecFromThenTo :: (first next last bits len :: Num) -> seq len (seq bits Bool);
ecFromThenTo (TCNum first) (TCNum next) _ (TCNum bits) (TCNum len) =
  gen len (Vec bits Bool)
    (\(i :: Nat) ->
      bvNat bits (subNat (addNat first (mulNat i next)) (mulNat i first)));

-- Infinite word sequences
ecInfFrom :: (n :: Num) -> seq n Bool -> seq TCInf (seq n Bool);
ecInfFrom (TCNum n) w = MkStream (bitvector n) (\(i :: Nat) -> bvAdd n w (bvNat n i));

ecInfFromThen :: (n :: Num) -> seq n Bool -> seq n Bool -> seq TCInf (seq n Bool);
ecInfFromThen (TCNum n) first next =
  MkStream (bitvector n) (\(i :: Nat) ->
    bvAdd n first (bvMul n (bvSub n next first) (bvNat n i)));

-- Run-time error
primitive cryError :: (a :: sort 0) -> (n :: Nat) -> Vec n (bitvector 8) -> a;

ecError :: (a :: sort 0) -> Ops a -> (len :: Num) -> seq len (bitvector 8) -> a;
ecError a _ (TCNum n) = cryError a n;

-- Polynomials
ecPMul :: (a b :: Num) -> seq a Bool -> seq b Bool
       -> seq (tcSub (tcMax (TCNum 1) (tcAdd a b)) (TCNum 1)) Bool;
ecPMul (TCNum a) (TCNum b) = bvPMul a b;

ecPDiv :: (a b :: Num) -> seq a Bool -> seq b Bool -> seq a Bool;
ecPDiv (TCNum a) (TCNum b) = bvPDiv a b;

ecPMod :: (a b :: Num) -> seq a Bool -> seq (tcAdd (TCNum 1) b) Bool -> seq b Bool;
ecPMod (TCNum a) (TCNum b) = bvPMod a b;

-- Random values
ecRandom :: (a :: sort 0) -> Ops a -> bitvector 32 -> a;
ecRandom a _ _ = error a "Cryptol.random";

-- Trace function; simply return the final argument
ecTrace :: (n :: Num) -> (a :: sort 0) -> Ops a -> (b :: sort 0) -> Ops b -> seq n (bitvector 8) -> a -> b -> b;
ecTrace _ _ _ _ _ _ _ x = x;

--------------------------------------------------------------------------------
-- Extra primitives

-- Array update
ecUpdate :: (n :: Num) -> (a :: sort 0) -> Ops a -> (w :: Num)
  -> seq n a -> seq w Bool -> a -> seq n a;
ecUpdate (TCNum n) a _ (TCNum w) = bvUpd n a w;
ecUpdate TCInf     a _ (TCNum w) = bvStreamUpd a w;

ecUpdateEnd :: (n :: Num) -> (a :: sort 0) -> Ops a -> (w :: Num)
  -> seq n a -> seq w Bool -> a -> seq n a;
ecUpdateEnd (TCNum n) a _ (TCNum w) xs i y = upd n a xs (subNat (subNat n 1) (bvToNat w i)) y;

-- Bitvector truncation
ecTrunc :: (m n :: Num) -> seq (tcAdd m n) Bool -> seq n Bool;
ecTrunc (TCNum m) (TCNum n) = bvTrunc m n;

-- Zero extension
ecUExt :: (m n :: Num) -> seq n Bool -> seq (tcAdd m n) Bool;
ecUExt (TCNum m) (TCNum n) = bvUExt m n;
{-
-- Sign extension
ecSExt :: (m n :: Num) -> seq (tcAdd n (TCNum 1)) Bool -> seq (tcAdd m (tcAdd n (TCNum 1))) Bool;
ecSExt (TCNum m) (TCNum n) = bvSExt m n;

-- Signed integer division
ecSDiv :: (n :: Num) -> seq (tcAdd n (TCNum 1)) Bool
  -> seq (tcAdd n (TCNum 1)) Bool -> seq (tcAdd n (TCNum 1)) Bool;
ecSDiv (TCNum n) = bvSDiv n;

-- Signed integer remainder
ecSRem :: (n :: Num) -> seq (tcAdd n (TCNum 1)) Bool
  -> seq (tcAdd n (TCNum 1)) Bool -> seq (tcAdd n (TCNum 1)) Bool;
ecSRem (TCNum n) = bvSRem n;
-}
-- Signed greater-than
ecSgt :: (n :: Num) -> seq n Bool -> seq n Bool -> Bool;
ecSgt (TCNum n) = bvsgt n;

-- Signed greater-or-equal
ecSge :: (n :: Num) -> seq n Bool -> seq n Bool -> Bool;
ecSge (TCNum n) = bvsge n;

-- Signed less-than
ecSlt :: (n :: Num) -> seq n Bool -> seq n Bool -> Bool;
ecSlt (TCNum n) = bvslt n;

-- Signed less-or-equal
ecSle :: (n :: Num) -> seq n Bool -> seq n Bool -> Bool;
ecSle (TCNum n) = bvsle n;

-- Prelude.bvSShr

--------------------------------------------------------------------------------
-- Rewrite rules

axiom replicate_False :: (n :: Nat) -> Eq (bitvector n) (replicate n Bool False) (bvNat n 0);

axiom subNat_0 :: (n :: Nat) -> Eq Nat (subNat n 0) n;

axiom demote_add_distr
  :: (w :: Nat)
  -> (x y :: Num)
  -> Eq (bitvector w)
        (ecDemote (tcAdd x y) (TCNum w))
        (bvAdd w (ecDemote x (TCNum w)) (ecDemote y (TCNum w)));

--------------------------------------------------------------------------------<|MERGE_RESOLUTION|>--- conflicted
+++ resolved
@@ -115,74 +115,6 @@
 seqConst TCInf = streamConst;
 
 --------------------------------------------------------------------------------
-<<<<<<< HEAD
--- Types
-
-data KType :: sort 0 where {
-    TCBit :: KType;
-    TCInteger :: KType;
-    TCSeq :: Num -> KType -> KType;
-    TCFun :: KType -> KType -> KType;
-    TCUnit :: KType;
-    TCPair :: KType -> KType -> KType;
-    TCEmpty :: KType;
-    TCField :: String -> KType -> KType -> KType;
-  }
-
-ty :: KType -> sort 0;
-ty TCBit = Bool;
-ty TCInteger = Integer;
-ty (TCSeq n a) = seq n (ty a);
-ty (TCFun a b) = ty a -> ty b;
-ty TCUnit = #();
-ty (TCPair a b) = #(ty a | ty b);
-ty TCEmpty = #{};
-ty (TCField s a b) = #{ (s) :: ty a | ty b };
-
---------------------------------------------------------------------------------
--- Predicate symbols
-
--- Partial functions to select instances (terms translated from
--- type-correct Cryptol should never hit the undefined cases)
-
-ePArith :: (a :: KType) -> PArith a;
---ePArith TCBit = undefined;
---ePArith (TCSeq TCInf TCBit) = undefined;
-ePArith TCInteger = PArithInteger;
-ePArith (TCSeq n TCBit) = PArithWord n;
-ePArith (TCSeq n (TCSeq m a)) = PArithSeq n (TCSeq m a) (ePArith (TCSeq m a));
-ePArith (TCSeq n (TCFun a b)) = PArithSeq n (TCFun a b) (ePArith (TCFun a b));
-ePArith (TCSeq n TCUnit) = PArithSeq n TCUnit (ePArith TCUnit);
-ePArith (TCSeq n (TCPair a b)) = PArithSeq n (TCPair a b) (ePArith (TCPair a b));
-ePArith (TCSeq n TCEmpty) = PArithSeq n TCEmpty (ePArith TCEmpty);
-ePArith (TCSeq n (TCField s a b)) = PArithSeq n (TCField s a b) (ePArith (TCField s a b));
-ePArith (TCFun a b) = PArithFun a b (ePArith b);
-ePArith TCUnit = PArithUnit;
-ePArith (TCPair a b) = PArithPair a b (ePArith a) (ePArith b);
-ePArith TCEmpty = PArithEmpty;
-ePArith (TCField s a b) = PArithField s a b (ePArith a) (ePArith b);
-
-ePCmp :: (a :: KType) -> PCmp a;
---ePCmp (TCSeq TCInf a) = undefined;
-ePCmp (TCSeq n TCBit) = PCmpWord n;
-ePCmp (TCSeq n TCInteger) = PCmpSeq n TCInteger (ePCmp TCInteger);
-ePCmp (TCSeq n (TCSeq m a)) = PCmpSeq n (TCSeq m a) (ePCmp (TCSeq m a));
---ePCmp (TCSeq (TCNum n) (TCFun a b)) = PCmpSeq n (TCFun a b) (ePCmp (TCFun a b));
-ePCmp (TCSeq n TCUnit) = PCmpSeq n TCUnit (ePCmp TCUnit);
-ePCmp (TCSeq n (TCPair a b)) = PCmpSeq n (TCPair a b) (ePCmp (TCPair a b));
-ePCmp (TCSeq n TCEmpty) = PCmpSeq n TCEmpty (ePCmp TCEmpty);
-ePCmp (TCSeq n (TCField s a b)) = PCmpSeq n (TCField s a b) (ePCmp (TCField s a b));
-ePCmp TCBit = PCmpBit;
-ePCmp TCInteger = PCmpInteger;
---ePCmp (TCFun a b) = undefined;
-ePCmp TCUnit = PCmpUnit;
-ePCmp (TCPair a b) = PCmpPair a b (ePCmp a) (ePCmp b);
-ePCmp TCEmpty = PCmpEmpty;
-ePCmp (TCField s a b) = PCmpField s a b (ePCmp a) (ePCmp b);
-
---------------------------------------------------------------------------------
-=======
->>>>>>> 7c04518f
 -- Auxiliary functions
 
 eListSel :: (a :: sort 0) -> (n :: Num) -> seq n a -> Nat -> a;
@@ -293,6 +225,9 @@
 
 boolCmp :: Bool -> Bool -> Bool -> Bool;
 boolCmp x y k = ite Bool x (and y k) (or y k);
+
+integerCmp :: Integer -> Integer -> Bool -> Bool;
+integerCmp x y k = or (intLt x y) (and (intEq x y) k);
 
 bvCmp :: (n :: Nat) -> bitvector n -> bitvector n -> Bool -> Bool;
 bvCmp n x y k = or (bvult n x y) (and (bvEq n x y) k);
@@ -348,23 +283,6 @@
    , smod :: a -> a -> a
    };
 
-<<<<<<< HEAD
-PArithInteger :: PArith TCInteger;
-PArithInteger =
-  { add = intAdd
-  , sub = intSub
-  , mul = intMul
-  , div = intDiv
-  , mod = intMod
-  , exp = error (Integer -> Integer -> Integer) "unimplemented: intExp"
-  , lg2 = error (Integer -> Integer) "unimplemented: intLg2"
-  , neg = intNeg
-  };
-
-PArithWord :: (n :: Num) -> PArith (TCSeq n TCBit);
-PArithWord (TCNum n) =
-  { add = bvAdd n
-=======
 DictBit :: Dict Bool;
 DictBit =
   { and  = and
@@ -386,6 +304,27 @@
   , smod = errorBinary Bool
   };
 
+DictInteger :: Dict Integer;
+DictInteger =
+  { and  = errorBinary Integer
+  , or   = errorBinary Integer
+  , xor  = errorBinary Integer
+  , not  = errorUnary Integer
+  , zero = natToInt 0
+  , cmp  = integerCmp
+  , scmp = errorCmp Integer
+  , add = intAdd
+  , sub = intSub
+  , mul = intMul
+  , div = intDiv
+  , mod = intMod
+  , exp = errorBinary Integer
+  , lg2 = errorUnary Integer
+  , neg = intNeg
+  , sdiv = errorBinary Integer
+  , smod = errorBinary Integer
+  };
+
 DictVec :: (a :: sort 0) -> Dict a -> (n :: Nat) -> Dict (Vec n a);
 DictVec a pa n =
   { and  = zipWith a a a pa.and n
@@ -438,7 +377,6 @@
   , cmp  = bvCmp n
   , scmp = bvSCmp n
   , add = bvAdd n
->>>>>>> 7c04518f
   , sub = bvSub n
   , mul = bvMul n
   , div = bvUDiv n
@@ -557,74 +495,14 @@
   , smod = fieldBinary s a b pa.smod pb.smod
   };
 
-<<<<<<< HEAD
-logicBinary :: ((n :: Nat) -> bitvector n -> bitvector n -> bitvector n)
-            -> (Bool -> Bool -> Bool)
-            -> (a :: KType) -> ty a -> ty a -> ty a;
-logicBinary bvOp bitOp TCBit = bitOp;
-logicBinary bvOp bitOp TCInteger = error (Integer -> Integer -> Integer) "logicBinary/Integer";
-logicBinary bvOp bitOp (TCFun a b) = funBinary (ty a) (ty b) (logicBinary bvOp bitOp b);
-logicBinary bvOp bitOp TCUnit = unitBinary;
-logicBinary bvOp bitOp (TCPair a b) =
-  pairBinary (ty a) (ty b) (logicBinary bvOp bitOp a) (logicBinary bvOp bitOp b);
-logicBinary bvOp bitOp TCEmpty = emptyBinary;
-logicBinary bvOp bitOp (TCField s a b) =
-  fieldBinary s (ty a) (ty b) (logicBinary bvOp bitOp a) (logicBinary bvOp bitOp b);
-logicBinary bvOp bitOp (TCSeq (TCNum n) TCBit) = bvOp n;
-logicBinary bvOp bitOp (TCSeq TCInf TCBit) = streamMap2 Bool Bool Bool bitOp;
-logicBinary bvOp bitOp (TCSeq n (TCSeq m a)) =
-   seqBinary n (seq m (ty a)) (logicBinary bvOp bitOp (TCSeq m a));
-logicBinary bvOp bitOp (TCSeq n (TCFun a b)) =
-   seqBinary n (ty a -> ty b) (logicBinary bvOp bitOp (TCFun a b));
-logicBinary bvOp bitOp (TCSeq n TCUnit) = seqBinary n #() unitBinary;
-logicBinary bvOp bitOp (TCSeq n (TCPair a b)) =
-   seqBinary n #(ty a | ty b) (logicBinary bvOp bitOp (TCPair a b));
-logicBinary bvOp bitOp (TCSeq n TCEmpty) = seqBinary n #{} emptyBinary;
-logicBinary bvOp bitOp (TCSeq n (TCField s a b)) =
-   seqBinary n (ty (TCField s a b)) (logicBinary bvOp bitOp (TCField s a b));
-
---------------------------------------------------------------------------------
--- Comparisons
-
-boolCmp :: Bool -> Bool -> Bool -> Bool;
-boolCmp x y k = ite Bool x (and y k) (or y k);
-
-integerCmp :: Integer -> Integer -> Bool -> Bool;
-integerCmp x y k = or (intLt x y) (and (intEq x y) k);
-
-bvCmp :: (n :: Nat) -> bitvector n -> bitvector n -> Bool -> Bool;
-bvCmp n x y k = or (bvult n x y) (and (bvEq n x y) k);
-
-vecCmp :: (n :: Nat) -> (a :: sort 0) -> (a -> a -> Bool -> Bool)
-       -> (Vec n a -> Vec n a -> Bool -> Bool);
-vecCmp n a f xs ys k =
-  foldr (Bool -> Bool) Bool n (\(f :: Bool -> Bool) -> f) k
-    (zipWith a a (Bool -> Bool) f n xs ys);
-
-unitCmp :: #() -> #() -> Bool -> Bool;
-unitCmp _ _ _ = False;
-
-emptyCmp :: #{} -> #{} -> Bool -> Bool;
-emptyCmp _ _ _ = False;
-
-pairCmp :: (a b :: sort 0) -> (a -> a -> Bool -> Bool) -> (b -> b -> Bool -> Bool)
-        -> #(a | b) -> #(a | b) -> Bool -> Bool;
-pairCmp a b f g (x1 | x2) (y1 | y2) k = f x1 y1 (g x2 y2 k);
-
-fieldCmp :: (s :: String) -> (a b :: sort 0)
-         -> (a -> a -> Bool -> Bool) -> (b -> b -> Bool -> Bool)
-         -> #{ (s) :: a | b } -> #{ (s) :: a | b } -> Bool -> Bool;
-fieldCmp s a b f g { (_) = x1 | x2 } { (_) = y1 | y2 } k = f x1 y1 (g x2 y2 k);
-
-PCmp :: KType -> sort 0;
-PCmp a = #{ cmpLt :: ty a -> ty a -> Bool -> Bool };
-=======
 Ops :: sort 0 -> sort 0;
 Ops a = #{ this :: Dict a, vec :: (n :: Nat) -> Dict (Vec n a) };
->>>>>>> 7c04518f
 
 OpsBit :: Ops Bool;
 OpsBit = { this = DictBit, vec = DictWord };
+
+OpsInteger :: Ops Integer;
+OpsInteger = { this = DictInteger, vec = DictVec Integer DictInteger };
 
 OpsSeq :: (n :: Num) -> (a :: sort 0) -> Ops a -> Ops (seq n a);
 OpsSeq (TCNum n) a pa =
@@ -634,18 +512,10 @@
   { this = DictStream a pa.this
   , vec = DictVec (Stream a) (DictStream a pa.this) };
 
-<<<<<<< HEAD
-PCmpInteger :: PCmp TCInteger;
-PCmpInteger = { cmpLt = integerCmp };
-
-PCmpSeq :: (n :: Num) -> (a :: KType) -> PCmp a -> PCmp (TCSeq n a);
-PCmpSeq (TCNum n) a pa = { cmpLt = vecCmp n (ty a) pa.cmpLt };
-=======
 OpsFun :: (a b :: sort 0) -> Ops b -> Ops (a -> b);
 OpsFun a b pb =
   { this = DictFun a b pb.this
   , vec = DictVec (a -> b) (DictFun a b pb.this) };
->>>>>>> 7c04518f
 
 OpsUnit :: Ops #();
 OpsUnit = { this = DictUnit, vec = DictVec #() DictUnit };
@@ -739,53 +609,8 @@
 
 -- Logic
 
-<<<<<<< HEAD
-ecAnd :: (a :: KType) -> ty a -> ty a -> ty a;
-ecAnd = logicBinary bvAnd and;
-
-ecOr :: (a :: KType) -> ty a -> ty a -> ty a;
-ecOr = logicBinary bvOr or;
-
-ecXor :: (a :: KType) -> ty a -> ty a -> ty a;
-ecXor = logicBinary bvXor xor;
-
-ecCompl :: (a :: KType) -> ty a -> ty a;
-ecCompl TCBit = not;
-ecCompl (TCFun a b) = compose (ty a) (ty b) (ty b) (ecCompl b);
-ecCompl TCUnit = unitUnary;
-ecCompl (TCPair a b) = pairUnary (ty a) (ty b) (ecCompl a) (ecCompl b);
-ecCompl TCEmpty = emptyUnary;
-ecCompl (TCField s a b) = fieldUnary s (ty a) (ty b) (ecCompl a) (ecCompl b);
-ecCompl (TCSeq (TCNum n) TCBit) = bvNot n;
-ecCompl (TCSeq TCInf TCBit) = streamMap Bool Bool not;
-ecCompl (TCSeq n (TCSeq m a)) = seqMap (seq m (ty a)) (seq m (ty a)) n (ecCompl (TCSeq m a));
-ecCompl (TCSeq n (TCFun a b)) = seqMap (ty a -> ty b) (ty a -> ty b) n (ecCompl (TCFun a b));
-ecCompl (TCSeq n TCUnit) = seqMap #() #() n unitUnary;
-ecCompl (TCSeq n (TCPair a b)) = seqMap #(ty a | ty b) #(ty a | ty b) n (ecCompl (TCPair a b));
-ecCompl (TCSeq n TCEmpty) = seqMap #{} #{} n emptyUnary;
-ecCompl (TCSeq n (TCField s a b)) = seqMap (ty (TCField s a b)) (ty (TCField s a b)) n (ecCompl (TCField s a b));
-
-ecZero :: (a :: KType) -> ty a;
-ecZero TCBit = False;
-ecZero TCInteger = natToInt 0;
-ecZero (TCFun a b) = (\(_::ty a) -> ecZero b);
-ecZero TCUnit = ();
-ecZero (TCPair a b) = (ecZero a | ecZero b);
-ecZero TCEmpty = {};
-ecZero (TCField s a b) = { (s) = ecZero a | ecZero b };
-ecZero (TCSeq (TCNum n) TCBit) = bvNat n 0;
-ecZero (TCSeq TCInf TCBit) = streamConst Bool False;
-ecZero (TCSeq n TCInteger) = seqConst n Integer (ecZero TCInteger);
-ecZero (TCSeq n (TCSeq m a)) = seqConst n (seq m (ty a)) (ecZero (TCSeq m a));
-ecZero (TCSeq n (TCFun a b)) = seqConst n (ty a -> ty b) (ecZero (TCFun a b));
-ecZero (TCSeq n TCUnit) = seqConst n #() ();
-ecZero (TCSeq n (TCPair a b)) = seqConst n #(ty a | ty b) (ecZero (TCPair a b));
-ecZero (TCSeq n TCEmpty) = seqConst n #{} {};
-ecZero (TCSeq n (TCField s a b)) = seqConst n #{ (s) :: ty a | ty b } (ecZero (TCField s a b));
-=======
 ecAnd :: (a :: sort 0) -> Ops a -> a -> a -> a;
 ecAnd a pa = pa.this.and;
->>>>>>> 7c04518f
 
 ecOr :: (a :: sort 0) -> Ops a -> a -> a -> a;
 ecOr a pa = pa.this.or;
