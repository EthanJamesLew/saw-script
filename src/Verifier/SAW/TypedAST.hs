{-# LANGUAGE BangPatterns #-}
{-# LANGUAGE DeriveFunctor #-}
{-# LANGUAGE DeriveFoldable #-}
{-# LANGUAGE DeriveTraversable #-}
{-# LANGUAGE GeneralizedNewtypeDeriving #-}
{-# LANGUAGE ImplicitParams #-}
{-# LANGUAGE RankNTypes #-}

{-# LANGUAGE ViewPatterns #-}
module Verifier.SAW.TypedAST
 ( -- * Module operations.
   Module
 , emptyModule
 , ModuleName, mkModuleName
 , moduleName
 , ModuleDecl(..)
 , moduleDecls
 , TypedDataType
 , moduleDataTypes
 , findDataType
 , TypedCtor
 , moduleCtors
 , findCtor
 , findExportedCtor
 , TypedDef
 , TypedDefEqn
 , moduleDefs
 , findDef
 , findExportedDef
 , insDataType
 , insDef
   -- * Data types and defintiions.
 , DataType(..)
 , Ctor(..)
 , Def(..)
 , LocalDef(..)
 , localVarNames
 , DefEqn(..)
 , Pat(..)
 , patBoundVarCount
   -- * Terms and associated operations.
 , Term(..)
 , incVars
 , piArgCount
 , TermF(..)
   -- * Primitive types.
 , Sort, mkSort, sortOf, maxSort
 , Ident(identModule, identName), mkIdent
 , isIdent
 , ppIdent
 , DeBruijnIndex
 , FieldName
 , instantiateVarList
   -- * Utility functions
 , Prec
 , commaSepList
 , semiTermList
 , ppParens
 ) where

import Control.Applicative ((<$>))
import Control.Exception (assert)
import Data.Char
import Data.List (intercalate)
import Data.Map (Map)
import qualified Data.Map as Map
import Data.Vector (Vector)
import qualified Data.Vector as V
import Text.PrettyPrint.HughesPJ
import Data.Traversable (Traversable, traverse)

import Prelude hiding (all, concatMap, foldr, sum)

import Verifier.SAW.Utils

data ModuleName = ModuleName [String]
  deriving (Eq, Ord)

instance Show ModuleName where
   show (ModuleName s) = intercalate "." (reverse s)

isIdent :: String -> Bool
isIdent (c:l) = isAlpha c && all isIdChar l
isIdent [] = False

isCtor :: String -> Bool
isCtor (c:l) = isUpper c && all isIdChar l
isCtor [] = False

-- | Returns true if character can appear in identifier.
isIdChar :: Char -> Bool
isIdChar c = isAlphaNum c || (c == '_') || (c == '\'')

-- | Crete a module name given a list of strings with the top-most
-- module name given first.
mkModuleName :: [String] -> ModuleName
mkModuleName [] = error "internal: Unexpected empty module name"
mkModuleName nms = assert (all isCtor nms) $ ModuleName nms

data Ident = Ident { identModule :: ModuleName
                   , identName :: String
                   }
  deriving (Eq, Ord)

instance Show Ident where
  show (Ident m s) = shows m ('.' : s)

mkIdent :: ModuleName -> String -> Ident
mkIdent = Ident

newtype Sort = SortCtor { _sortIndex :: Integer }
  deriving (Eq, Ord)

instance Show Sort where
  showsPrec p (SortCtor i) = showParen (p >= 10) (showString "sort " . shows i)

-- | Create sort for given integer.
mkSort :: Integer -> Sort
mkSort i | 0 <= i = SortCtor i
         | otherwise = error "Negative index given to sort."

-- | Returns sort of the given sort.
sortOf :: Sort -> Sort
sortOf (SortCtor i) = SortCtor (i + 1)

-- | Returns the larger of the two sorts.
maxSort :: Sort -> Sort -> Sort
maxSort (SortCtor x) (SortCtor y) = SortCtor (max x y)

type DeBruijnIndex = Int

type FieldName = String

-- Patterns are used to match equations.
data Pat e = -- | Variable bound by pattern.
             -- Variables may be bound in context in a different order than
             -- a left-to-right traversal.  The DeBruijnIndex indicates the order.
             PVar String DeBruijnIndex e
           | PUnused
           | PTuple [Pat e]
           | PRecord (Map FieldName (Pat e))
             -- An arbitrary term that matches anything, but needs to be later
             -- verified to be equivalent.
           | PCtor (Ctor Ident e) [Pat e]
  deriving (Eq,Ord, Show, Functor, Foldable, Traversable)

patBoundVarCount :: Pat e -> DeBruijnIndex
patBoundVarCount p =
  case p of
    PVar{} -> 1
    PCtor _ l -> sumBy patBoundVarCount l
    PTuple l  -> sumBy patBoundVarCount l
    PRecord m -> sumBy patBoundVarCount m
    _ -> 0

patBoundVars :: Pat e -> [String]
patBoundVars p =
  case p of
    PVar s _ _ -> [s]
    PCtor _ l -> concatMap patBoundVars l
    PTuple l -> concatMap patBoundVars l
    PRecord m -> concatMap patBoundVars m
    _ -> []

lift2 :: (a -> b) -> (b -> b -> c) -> a -> a -> c
lift2 f h x y = h (f x) (f y) 

data LocalDef n e
   = LocalFnDef n e [DefEqn e]
  deriving (Eq, Ord, Show, Functor, Foldable, Traversable)

localVarNames :: LocalDef n e -> [n]
localVarNames (LocalFnDef nm _ _) = [nm]

-- A Definition contains an identifier, the type of the definition, and a list of equations.
data Def e = Def { defIdent :: Ident
                 , defType :: e
                 , defEqs :: [DefEqn e]
                 }
  deriving (Functor, Foldable, Traversable)

instance Eq (Def e) where
  (==) = lift2 defIdent (==)

instance Ord (Def e) where
  compare = lift2 defIdent compare  

instance Show (Def e) where
  show = show . defIdent

data DefEqn e
  = DefEqn [Pat e]  -- ^ List of patterns
           e -- ^ Right hand side.
  deriving (Functor, Foldable, Traversable)

instance (Eq e) => Eq (DefEqn e) where
  DefEqn xp xr == DefEqn yp yr = xp == yp && xr == yr

instance (Ord e) => Ord (DefEqn e) where
  compare (DefEqn xp xr) (DefEqn yp yr) = compare (xp,xr) (yp,yr)

instance (Show e) => Show (DefEqn e) where
  showsPrec p t = showParen (p >= 10) $ ("DefEqn "++) . showsPrec 10 p . showsPrec 10 t

data Ctor n tp = Ctor { ctorName :: !n
                        -- | The type of the constructor (should contain no free variables).
                      , ctorType :: tp
                      }
  deriving (Functor, Foldable, Traversable)

instance Eq n => Eq (Ctor n tp) where
  (==) = lift2 ctorName (==)

instance Ord n => Ord (Ctor n tp) where
  compare = lift2 ctorName compare

instance Show n => Show (Ctor n tp) where
  show = show . ctorName

ppCtor :: TermPrinter e -> Ctor Ident e -> Doc
ppCtor f c = ppIdent (ctorName c) <+> doublecolon <+> tp
  where lcls = emptyLocalVarDoc
        tp = f lcls 1 (ctorType c)

data DataType n t = DataType { dtName :: n
                             , dtType :: t
                             , dtCtors :: [Ctor n t]
                             }
  deriving (Functor, Foldable, Traversable)

instance Eq n => Eq (DataType n t) where
  (==) = lift2 dtName (==)

instance Ord n => Ord (DataType n t) where
  compare = lift2 dtName compare

instance Show n => Show (DataType n t) where
  show = show . dtName

ppDataType :: TermPrinter e -> DataType Ident e -> Doc
ppDataType f dt = text "data" <+> tc <+> text "where" <+> lbrace $$
                    nest 4 (vcat (ppc <$> dtCtors dt)) $$
                    nest 2 rbrace
  where lcls = emptyLocalVarDoc
        sym = ppIdent (dtName dt)
        tc = ppTypeConstraint f lcls sym (dtType dt)
        ppc c = ppCtor f c <> semi

data TermF e
    -- ^ Local variables are referenced by deBruijn index.
    -- The type of the var is in the context of when the variable was bound.
  = LocalVar !DeBruijnIndex !e
  | GlobalDef (Def e)  -- ^ Global variables are referenced by label.

  | Lambda !(Pat e) !e !e
  | App !e !e
  | Pi !String !e !e

    -- Tuples may be 0 or 2+ elements. 
    -- A tuple of a single element is not allowed in well-formed expressions.
  | TupleValue [e]
  | TupleType [e]

  | RecordValue (Map FieldName e)
  | RecordSelector e FieldName
  | RecordType (Map FieldName e)

  | CtorValue !(Ctor Ident e) [e]
  | CtorType !(DataType Ident e) [e]

  | Sort Sort

    -- ^ List of bindings and the let expression itself.
    -- Let expressions introduce variables for each identifier.
  | Let [LocalDef String e] e

    -- Primitive builtin values
  | IntLit Integer
    -- | Array value includes type of elements followed by elements.
  | ArrayValue e (Vector e)
    -- | @EqType x y@ is a type representing the equality proposition @x = y@
  | EqType e e
    -- | @Oracle s t@ represents a proof of proposition @t@ (typically
    -- of the form @EqType x y@, but possibly with extra @Pi@
    -- quantifiers), which came from the trusted proof tool @s@.
  | Oracle String e
  deriving (Eq, Ord, Functor, Foldable, Traversable)

ppIdent :: Ident -> Doc
ppIdent i = text (show i)

doublecolon :: Doc
doublecolon = colon <> colon

ppTypeConstraint :: TermPrinter e -> LocalVarDoc -> Doc -> e -> Doc
ppTypeConstraint f lcls sym tp = sym <+> doublecolon <+> f lcls 1 tp

ppDef :: LocalVarDoc -> Def Term -> Doc
ppDef lcls d = vcat (tpd : (ppDefEqn ppTerm lcls sym <$> defEqs d))
  where sym = ppIdent (defIdent d)
        tpd = ppTypeConstraint ppTerm lcls sym (defType d)

ppLocalDef :: TermPrinter e -> LocalVarDoc -> LocalDef String e -> Doc
ppLocalDef f lcls (LocalFnDef nm tp eqs) = tpd $$ vcat (ppDefEqn f lcls sym <$> eqs)
  where sym = text nm
        tpd = sym <+> doublecolon <+> f lcls 1 tp

ppDefEqn :: TermPrinter e -> LocalVarDoc -> Doc -> DefEqn e -> Doc
ppDefEqn f lcls sym (DefEqn pats rhs) = lhs <+> equals <+> f lcls' 1 rhs
  where lcls' = foldl' consBinding lcls (concatMap patBoundVars pats) 
        lhs = sym <+> hsep (ppPat f lcls' 10 <$> pats)

-- | Print a list of items separated by semicolons
semiTermList :: [Doc] -> Doc
semiTermList = hsep . fmap (<> semi)

type Prec = Int

-- | Add parenthesis around a document if condition is true.
ppParens :: Bool -> Doc -> Doc
ppParens True  d = parens d
ppParens False d = d

ppPat :: TermPrinter e -> TermPrinter (Pat e)
ppPat f lcls p pat = 
  case pat of
    PVar i _ _ -> text i
    PUnused{} -> char '_'
    PCtor c pl -> ppParens (p >= 10) $
      ppIdent (ctorName c) <+> hsep (ppPat f lcls 10 <$> pl)
    PTuple pl -> parens $ commaSepList $ ppPat f lcls 1 <$> pl
    PRecord m -> braces $ semiTermList $ ppFld <$> Map.toList m
      where ppFld (fld,v) = text fld <+> equals <+> ppPat f lcls 1 v

commaSepList :: [Doc] -> Doc
commaSepList [] = empty
commaSepList [d] = d
commaSepList (d:l) = d <> comma <+> commaSepList l

data LocalVarDoc = LVD { docMap :: !(Map DeBruijnIndex Doc)
                       , docLvl :: !DeBruijnIndex
                       , docUsedMap :: Map String DeBruijnIndex
                       }

emptyLocalVarDoc :: LocalVarDoc
emptyLocalVarDoc = LVD { docMap = Map.empty
                       , docLvl = 0
                       , docUsedMap = Map.empty
                       }

consBinding :: LocalVarDoc -> String -> LocalVarDoc
consBinding lvd i = LVD { docMap = Map.insert lvl (text i) m          
                        , docLvl = lvl + 1
                        , docUsedMap = Map.insert i lvl (docUsedMap lvd)
                        }
 where lvl = docLvl lvd
       m = case Map.lookup i (docUsedMap lvd) of
             Just pl -> Map.delete pl (docMap lvd)
             Nothing -> docMap lvd

lookupDoc :: LocalVarDoc -> DeBruijnIndex -> Doc
lookupDoc lvd i =
  let lvl = docLvl lvd - i - 1
   in case Map.lookup lvl (docMap lvd) of
        Just d -> d
        Nothing -> char '!' <> integer (toInteger (i - docLvl lvd))

type TermPrinter e = LocalVarDoc -> Prec -> e -> Doc

<<<<<<< HEAD
ppPi :: TermPrinter e -> TermPrinter r -> TermPrinter (Pat e, e, r)
ppPi ftp frhs lcls p (pat,tp,rhs) = 
    ppParens (p >= 2) $ lhs <+> text "->" <+> frhs lcls' 1 rhs
  where lcls' = foldl' consBinding lcls (patBoundVars pat)
        lhs = case pat of
                PUnused -> ftp lcls 2 tp
                _ -> parens (ppPat ftp lcls' 1 pat <> doublecolon <> ftp lcls 1 tp)
=======
ppPi :: TermPrinter e -> TermPrinter r -> TermPrinter (String, e, r)
ppPi ftp frhs lcls p (i,tp,rhs) = 
    maybeParens (p >= 2) $ lhs <+> text "->" <+> frhs lcls' 1 rhs
  where lcls' = consBinding lcls i
        lhs | i == "_"  = ftp lcls 2 tp
            | otherwise = parens (text i <> doublecolon <> ftp lcls 1 tp)
>>>>>>> 1ee9dfa4

-- | @ppTermF@ pretty prints term functros.
ppTermF :: TermPrinter e -- ^ Pretty printer for elements.
        -> TermPrinter (TermF e)
ppTermF f lcls p tf = do
  let sp l d = ppParens (p >= l) d
  case tf of
    LocalVar i _ -> lookupDoc lcls i
    GlobalDef d -> ppIdent $ defIdent d
    Lambda pat tp rhs -> sp 1 $ text "\\" <> lhs <+> text "->" <+> f lcls' 2 rhs
      where lcls' = foldl' consBinding lcls (patBoundVars pat)
            lhs = parens (ppPat f lcls' 1 pat <> doublecolon <> f lcls 1 tp)
    App t u -> ppParens (p >= 10) (f lcls 10 t <+> f lcls 10 u)
    Pi pat tp rhs -> ppPi f f lcls p (pat,tp,rhs)
    TupleValue tl -> parens (commaSepList $ f lcls 1 <$> tl)
    TupleType tl -> char '#' <> parens (commaSepList $ f lcls 1 <$> tl)
    RecordValue m -> braces (semiTermList (ppFld <$> Map.toList m))

      where ppFld (fld,v) = text fld <+> equals <+> f lcls 1 v 
    RecordSelector t fld -> f lcls 11 t <> text ('.':fld)
    RecordType m -> char '#' <> braces (semiTermList (ppFld <$> Map.toList m))
      where ppFld (fld,v) = text fld <> doublecolon <+> f lcls 1 v
    CtorValue c tl
      | null tl -> ppIdent (ctorName c)
      | otherwise -> sp 10 $ hsep $ ppIdent (ctorName c) : fmap (f lcls 10) tl
    CtorType dt tl
      | null tl -> ppIdent (dtName dt)
      | otherwise -> sp 10 $ hsep $ ppIdent (dtName dt) : fmap (f lcls 10) tl
    Sort s -> text (show s)
    Let dl t -> text "let" <+> vcat (ppLocalDef f lcls' <$> dl) $$
                text " in" <+> f lcls' 0 t
      where nms = concatMap localVarNames dl
            lcls' = foldl' consBinding lcls nms
    IntLit i -> integer i
    ArrayValue _ vl -> brackets (commaSepList (f lcls 1 <$> V.toList vl))
    EqType lhs rhs -> f lcls 1 lhs <+> equals <+> f lcls 1 rhs
    Oracle s prop -> quotes (text s) <> parens (f lcls 0 prop)

newtype Term = Term (TermF Term)
  deriving (Eq)

asApp :: Term -> (Term, [Term])
asApp = go []
  where go l (Term (App t u)) = go (u:l) t
        go l t = (t,l)

-- | Returns the number of nested pi expressions.
piArgCount :: Term -> Int
piArgCount = go 0
  where go i (Term (Pi _ _ rhs)) = go (i+1) rhs
        go i _ = i

-- | @instantiateVars f l t@ substitutes each dangling bound variable
-- @LocalVar j t@ with the term @f i j t@, where @i@ is the number of
-- binders surrounding @LocalVar j t@.
instantiateVars :: (DeBruijnIndex -> DeBruijnIndex -> Term -> Term)
                -> DeBruijnIndex -> Term -> Term
instantiateVars f initialLevel = go initialLevel 
  where goList :: DeBruijnIndex -> [Term] -> [Term]
        goList _ []  = []
        goList l (e:r) = go l e : goList (l+1) r

        go :: DeBruijnIndex -> Term -> Term
        go l t@(Term tf) =
          case tf of
            LocalVar i tp 
              | i < l -> Term $ LocalVar i (go l tp)
              | otherwise -> f l i (go l tp)
            Lambda i tp rhs -> Term $ Lambda i (go l tp) (go (l+1) rhs)
            App x y -> Term $ App (go l x) (go l y) 
            Pi i lhs rhs -> Term $ Pi i (go l lhs) (go (l+1) rhs)
            TupleValue ll -> Term $ TupleValue $ go l <$> ll
            TupleType ll  -> Term $ TupleType $ go l <$> ll
            RecordValue m -> Term $ RecordValue $ go l <$> m
            RecordSelector x fld -> Term $ RecordSelector (go l x) fld
            RecordType m -> Term $ RecordType $ go l <$> m
            CtorValue c ll -> Term $ CtorValue c (goList l ll)
            CtorType dt ll -> Term $ CtorType dt (goList l ll)
            Let defs r -> Term $ Let (procDef <$> defs) (go l' r)
              where l' = l + length defs
                    procDef (LocalFnDef sym tp eqs) = LocalFnDef sym tp' eqs'
                      where tp' = go l tp
                            eqs' = procEq <$> eqs
                    procEq (DefEqn pats rhs) = DefEqn pats (go eql rhs)
                      where eql = l' + sum (patBoundVarCount <$> pats)
            EqType lhs rhs -> Term $ EqType (go l lhs) (go l rhs)
            Oracle s prop -> Term $ Oracle s (go l prop)
            _ -> t

-- | @incVars j k t@ increments free variables at least @j@ by @k@.
-- e.g., incVars 1 2 (C ?0 ?1) = C ?0 ?3
incVars :: DeBruijnIndex -> DeBruijnIndex -> Term -> Term
incVars _ 0 = id
incVars initialLevel j = assert (j > 0) $ instantiateVars fn initialLevel
  where fn _ i t = Term $ LocalVar (i+j) t

-- | Substitute @t@ for variable @k@ and decrement all higher dangling
-- variables.
instantiateVar :: DeBruijnIndex -> Term -> Term -> Term
instantiateVar k u = instantiateVars fn 0
  where -- Use terms to memoize instantiated versions of t.
        terms = [ incVars 0 i u | i <- [0..] ] 
        -- Instantiate variable 0.
        fn i j t | j - k == i = terms !! i
                 | j - i > k = Term $ LocalVar (j - 1) t                 
                 | otherwise  = Term $ LocalVar j t

-- | Substitute @ts@ for variables @[k .. k + length ts - 1]@ and
-- decrement all higher loose variables by @length ts@.
instantiateVarList :: DeBruijnIndex -> [Term] -> Term -> Term
instantiateVarList _ [] = id
instantiateVarList k ts = instantiateVars fn 0
  where
    l = length ts
    -- Use terms to memoize instantiated versions of ts.
    terms = [ [ incVars 0 i t | i <- [0..] ] | t <- ts ]
    -- Instantiate variables [k .. k+l-1].
    fn i j t | j >= i + k + l = Term $ LocalVar (j - l) t
             | j >= i + k     = (terms !! (j - i - k)) !! i
             | otherwise      = Term $ LocalVar j t
-- ^ Specification in terms of @instantiateVar@ (by example):
-- @instantiateVarList 0 [x,y,z] t@ is the beta-reduced form of @Lam
-- (Lam (Lam t)) `App` z `App` y `App` x@, i.e. @instantiateVarList 0
-- [x,y,z] t == instantiateVar 0 x (instantiateVar 1 (incVars 0 1 y)
-- (instantiateVar 2 (incVars 0 2 z) t))@.


-- | Substitute @t@ for variable 0 in @s@ and decrement all remaining
-- variables.
betaReduce :: Term -> Term -> Term
betaReduce s t = instantiateVar 0 t s

-- | Pretty print a term with the given outer precedence.
ppTerm :: TermPrinter Term
ppTerm lcls p t =
  case asApp t of
    (Term u,[]) -> pptf p u
    (Term u,l) -> ppParens (p >= 10) $ hsep $ pptf 10 u : fmap (ppTerm lcls 10) l 
 where pptf = ppTermF ppTerm lcls

instance Show Term where
  showsPrec p t = shows $ ppTerm emptyLocalVarDoc p t

type TypedDataType = DataType Ident Term
type TypedCtor = Ctor Ident Term
type TypedDef = Def Term
type TypedDefEqn = DefEqn Term

data ModuleDecl = TypeDecl TypedDataType
                | DefDecl TypedDef
 
data Module = Module {
          moduleName    :: ModuleName
        , moduleTypeMap :: !(Map Ident TypedDataType)
        , moduleCtorMap :: !(Map Ident TypedCtor)
        , moduleDefMap  :: !(Map Ident TypedDef)
        , moduleRDecls   :: [ModuleDecl] -- ^ All declarations in reverse order they were added. 
        }

instance Show Module where
  show m = render $ vcat $ ppdecl <$> moduleDecls m
    where ppdecl (TypeDecl d) = ppDataType ppTerm d
          ppdecl (DefDecl d) = ppDef emptyLocalVarDoc d <> char '\n'

emptyModule :: ModuleName -> Module
emptyModule nm =
  Module { moduleName = nm
         , moduleTypeMap = Map.empty
         , moduleCtorMap = Map.empty
         , moduleDefMap  = Map.empty
         , moduleRDecls = []
         }

findDataType :: Module -> Ident -> Maybe TypedDataType
findDataType m i = Map.lookup i (moduleTypeMap m)

insDataType :: Module -> TypedDataType -> Module
insDataType m dt = m { moduleTypeMap = Map.insert (dtName dt) dt (moduleTypeMap m)
                     , moduleCtorMap = foldl' insCtor (moduleCtorMap m) (dtCtors dt)
                     , moduleRDecls = TypeDecl dt : moduleRDecls m
                     }
  where insCtor m' c = Map.insert (ctorName c) c m' 

-- | Data types defined in module.
moduleDataTypes :: Module -> [TypedDataType]
moduleDataTypes = Map.elems . moduleTypeMap

-- | Ctors defined in module.
moduleCtors :: Module -> [TypedCtor]
moduleCtors = Map.elems . moduleCtorMap

findCtor :: Module -> Ident -> Maybe TypedCtor
findCtor m i = Map.lookup i (moduleCtorMap m)

findExportedCtor :: Module -> String -> Maybe TypedCtor
findExportedCtor _ _ = undefined

moduleDefs :: Module -> [TypedDef]
moduleDefs = Map.elems . moduleDefMap

findDef :: Module -> Ident -> Maybe TypedDef
findDef m i = Map.lookup i (moduleDefMap m)

findExportedDef :: Module -> String -> Maybe TypedDef
findExportedDef _ _ = undefined

insDef :: Module -> Def Term -> Module
insDef m d = m { moduleDefMap = Map.insert (defIdent d) d (moduleDefMap m)
               , moduleRDecls = DefDecl d : moduleRDecls m
               }

moduleDecls :: Module -> [ModuleDecl]
moduleDecls = reverse . moduleRDecls<|MERGE_RESOLUTION|>--- conflicted
+++ resolved
@@ -367,7 +367,7 @@
 
 type TermPrinter e = LocalVarDoc -> Prec -> e -> Doc
 
-<<<<<<< HEAD
+{-
 ppPi :: TermPrinter e -> TermPrinter r -> TermPrinter (Pat e, e, r)
 ppPi ftp frhs lcls p (pat,tp,rhs) = 
     ppParens (p >= 2) $ lhs <+> text "->" <+> frhs lcls' 1 rhs
@@ -375,14 +375,14 @@
         lhs = case pat of
                 PUnused -> ftp lcls 2 tp
                 _ -> parens (ppPat ftp lcls' 1 pat <> doublecolon <> ftp lcls 1 tp)
-=======
+-}
+
 ppPi :: TermPrinter e -> TermPrinter r -> TermPrinter (String, e, r)
 ppPi ftp frhs lcls p (i,tp,rhs) = 
-    maybeParens (p >= 2) $ lhs <+> text "->" <+> frhs lcls' 1 rhs
+    ppParens (p >= 2) $ lhs <+> text "->" <+> frhs lcls' 1 rhs
   where lcls' = consBinding lcls i
         lhs | i == "_"  = ftp lcls 2 tp
             | otherwise = parens (text i <> doublecolon <> ftp lcls 1 tp)
->>>>>>> 1ee9dfa4
 
 -- | @ppTermF@ pretty prints term functros.
 ppTermF :: TermPrinter e -- ^ Pretty printer for elements.
