--- conflicted
+++ resolved
@@ -1713,7 +1713,7 @@
        (initVars, abstractVars) <- filterFirstOrderVars mmap mempty mempty (Set.toList exts)
        -- NB, the following reversals make the order of assertions more closely match the input sequent,
        -- but should otherwise not be semantically relevant
-       hypAsserts <- mapM processHyp (reverse (map unProp hs))
+       hypAsserts <- mapM processAssert (reverse (map unProp hs))
        (finalVars, asserts) <- foldM (processGoal mmap) (initVars, hypAsserts) (map unProp gs)
        return SATQuery
               { satVariables = finalVars
@@ -1731,22 +1731,11 @@
          Nothing  -> filterFirstOrderVars mmap fovars (Set.insert (ecVarIndex e) absvars) es
          Just fot -> filterFirstOrderVars mmap (Map.insert e fot fovars) absvars es
 
-<<<<<<< HEAD
-    processHyp tm =
-      do -- TODO: I would like to WHNF here, but that evalutes too aggressively
-         -- because scWhnf evaluates strictly through the `Eq` datatype former.
-         -- This breaks some proof examples by unfolding things that need to
-         -- be uninterpreted.
-         -- tm' <- scWhnf sc tm
-         let tm' = tm
-
-         -- TODO? Allow universal hypotheses...
-         case asEqTrue tm' of
-           Nothing -> fail $ "sequentToSATQuery : expected EqTrue in hypothesis, actual " ++ showTerm tm'
-           Just tmBool -> return tmBool
-
-    processGoal mmap (vars,xs) tm =
-=======
+    processAssert mmap tp =
+      case asEqTrue tp of
+        Just x -> return (BoolAssert x)
+        _ -> processUnivAssert mmap [] [] tp
+
     processUnivAssert mmap vars xs tm =
       do -- TODO: See related TODO in processTerm
          let tm' = tm
@@ -1775,13 +1764,7 @@
                Nothing -> fail $ "propToSATQuery: expected EqTrue, actual:\n" ++ showTerm tm'
                Just tmBool -> return (UniversalAssert (reverse vars) (reverse xs) tmBool)
 
-    processAssert mmap tp =
-      case asEqTrue tp of
-        Just x -> return (BoolAssert x)
-        _ -> processUnivAssert mmap [] [] tp
-
-    processTerm mmap vars xs tm =
->>>>>>> 956060cf
+    processGoal mmap (vars,xs) tm =
       do -- TODO: I would like to WHNF here, but that evalutes too aggressively
          -- because scWhnf evaluates strictly through the `Eq` datatype former.
          -- This breaks some proof examples by unfolding things that need to
@@ -1794,46 +1777,25 @@
              do -- same issue with WHNF
                 -- tp' <- scWhnf sc tp
                 let tp' = tp
-<<<<<<< HEAD
-                case asEqTrue tp' of
-                  Just x | looseVars body == emptyBitSet ->
-                    processGoal mmap (vars, x:xs) body
-
-                    -- TODO? Allow universal hypotheses...
-
-                  _ ->
-                    case evalFOT mmap tp' of
-                      Nothing -> fail ("propToSATQuery: expected first order type: " ++ showTerm tp')
-                      Just fot ->
-                        do ec  <- scFreshEC sc lnm tp'
-                           etm <- scExtCns sc ec
-                           body' <- instantiateVar sc 0 etm body
-                           processGoal mmap (Map.insert ec fot vars, xs) body'
-=======
                 case evalFOT mmap tp' of
                   Just fot ->
                     do ec  <- scFreshEC sc lnm tp'
                        etm <- scExtCns sc ec
                        body' <- instantiateVar sc 0 etm body
-                       processTerm mmap (Map.insert ec fot vars) xs body'
+                       processGoal mmap (Map.insert ec fot vars, xs) body'
                   Nothing
                     | looseVars body == emptyBitSet ->
                         do asrt <- processAssert mmap tp
-                           processTerm mmap vars (asrt : xs) body
+                           processGoal mmap (vars, asrt : xs) body
                     | otherwise ->
                         fail ("propToSATQuery: expected first order type or assertion:\n" ++ showTerm tp')
->>>>>>> 956060cf
 
            Nothing ->
              case asEqTrue tm' of
                Nothing -> fail $ "propToSATQuery: expected EqTrue, actual:\n" ++ showTerm tm'
                Just tmBool ->
                  do tmNeg <- scNot sc tmBool
-<<<<<<< HEAD
-                    return (vars, tmNeg:xs)
-=======
                     return (vars, reverse (BoolAssert tmNeg : xs))
->>>>>>> 956060cf
 
 -- | Given a goal to prove, attempt to apply the given proposition, producing
 --   new subgoals for any necessary hypotheses of the proposition.  Returns
