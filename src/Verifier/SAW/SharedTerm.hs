{-# LANGUAGE ImplicitParams #-}
{-# LANGUAGE RankNTypes #-}
{-# LANGUAGE ScopedTypeVariables #-}

module Verifier.SAW.SharedTerm
  ( ParamType(..)
  , TermF(..)
  , Ident, mkIdent
  , SharedTerm
  , SharedContext(..)
  , mkSharedContext
    -- ** Implicit versions of functions.
  , scApply
  , scApplyAll
  , scFreshGlobal
  , scRecordSelect
  , scTrue
  , scFalse
  , scInteger
  , scTypeOf
  , scPrettyTerm
    -- ** Utilities
  , scViewAsBool
  , scViewAsNum
  ) where

<<<<<<< HEAD
import Control.Applicative ((<$>))
import Control.Monad ()
import Control.Concurrent.MVar
=======
import Control.Monad (foldM)
import Data.IORef
>>>>>>> e5e978d3
import Data.Map (Map)
import qualified Data.Map as Map
import Data.Word
import Data.Foldable
import Data.Traversable
import Prelude hiding (mapM, maximum)
import Text.PrettyPrint.HughesPJ
import qualified Control.Monad.State as State
import Control.Monad.Trans (lift)
import qualified Data.Traversable as Traversable

import Verifier.SAW.TypedAST

type TermIndex = Word64
type VarIndex = Word64

data SharedTerm s
  = STVar !VarIndex !Ident !(SharedTerm s)
  | STApp !TermIndex !(TermF (SharedTerm s))

instance Eq (SharedTerm s) where
  STVar x _ _ == STVar y _ _ = x == y
  STApp x _ == STApp y _ = x == y
  _ == _ = False

instance Ord (SharedTerm s) where
  compare (STVar x _ _) (STVar y _ _) = compare x y
  compare STVar{} _ = LT
  compare _ STVar{} = GT
  compare (STApp x _) (STApp y _) = compare x y

-- | Operations that are defined, but not 
data SharedContext s = SharedContext
  { -- | Returns the current module for the underlying global theory.
    scCurrentModuleFn :: IO Module
  , scTrueTerm        :: SharedTerm s
  , scFalseTerm       :: SharedTerm s
     -- Returns the globals in the current scope as a record of functions.
  , scFreshGlobalFn   :: Ident -> SharedTerm s -> IO (SharedTerm s)
     -- | @scApplyFn f x@ returns the result of applying @x@ to a lambda function @x@.
  , scApplyFn         :: SharedTerm s -> SharedTerm s -> IO (SharedTerm s)
  , scMkRecordFn      :: Map String (SharedTerm s) -> IO (SharedTerm s)
    -- | Select an element out of a record.
  , scRecordSelectFn  :: SharedTerm s -> FieldName -> IO (SharedTerm s)
  , scIntegerFn       :: Integer -> IO (SharedTerm s)
  , scTypeOfFn        :: SharedTerm s -> IO (SharedTerm s)
  , scPrettyTermDocFn :: SharedTerm s -> Doc
  , scViewAsNumFn     :: SharedTerm s -> Maybe Integer
  }

scApply :: (?sc :: SharedContext s) => SharedTerm s -> SharedTerm s -> IO (SharedTerm s)
scApply = scApplyFn ?sc

scApplyAll :: (?sc :: SharedContext s) => SharedTerm s -> [SharedTerm s] -> IO (SharedTerm s)
scApplyAll = foldlM scApply

scRecordSelect :: (?sc :: SharedContext s) => SharedTerm s -> FieldName -> IO (SharedTerm s)
scRecordSelect = scRecordSelectFn ?sc

scInteger :: (?sc :: SharedContext s) => Integer -> IO (SharedTerm s)
scInteger = scIntegerFn ?sc

scTypeOf :: (?sc :: SharedContext s) => SharedTerm s -> IO (SharedTerm s)
scTypeOf = scTypeOfFn ?sc

-- | Create a global variable with the given identifier (which may be "_") and type.
scFreshGlobal :: (?sc :: SharedContext s)
              => Ident -> SharedTerm s 
              -> IO (SharedTerm s)
scFreshGlobal = scFreshGlobalFn ?sc

scTrue :: (?sc :: SharedContext s) => SharedTerm s
scTrue = scTrueTerm ?sc

scFalse :: (?sc :: SharedContext s) => SharedTerm s
scFalse = scFalseTerm ?sc

-- | Returns term as a constant Boolean if it can be evaluated as one.
scViewAsBool :: (?sc :: SharedContext s) => SharedTerm s -> Maybe Bool
scViewAsBool s | s == scTrue  = Just True
               | s == scFalse = Just False
               | otherwise = Nothing

-- | Returns term as an integer if it is an integer, signed bitvector, or unsigned
-- bitvector.
scViewAsNum :: (?sc :: SharedContext s) => SharedTerm s -> Maybe Integer
scViewAsNum = scViewAsNumFn ?sc

scPrettyTerm :: (?sc :: SharedContext s) => SharedTerm s -> String
scPrettyTerm t = show (scPrettyTermDocFn ?sc t)

-- 
data AppCache s = AC { acBindings :: !(Map (TermF (SharedTerm s)) (SharedTerm s))
                     , acNextIdx :: !Word64
                     }

emptyAppCache :: AppCache s
emptyAppCache = AC Map.empty 0

-- | Return term for application using existing term in cache if it is avaiable.
getTerm :: MVar (AppCache s) -> TermF (SharedTerm s) -> IO (SharedTerm s)
getTerm r a =
  modifyMVarMasked r $ \s -> do
    case Map.lookup a (acBindings s) of
      Just t -> return (s,t)
      Nothing -> seq s' $ return (s',t)
        where t = STApp (acNextIdx s) a
              s' = s { acBindings = Map.insert a t (acBindings s)
                     , acNextIdx = acNextIdx s + 1
                     }

{-
mkUninterpretedSharedContext :: IO (SharedContext s)
mkUninterpretedSharedContext = do
  cr <- newIORef emptyAppCache
  return SharedContext {
       scApplyFn = \f x -> getTerm cr (App f x)         
     , scLambdaFn = undefined
--     , scGlobalFn = undefined              
--     , scFreshGlobalFn = undefined
--     , scGlobalsWithType = undefined
--     , scLocalVarFn = undefined
--     , scBuiltinFn = undefined
     , scIntegerFn = undefined
     , scTypeOfFn  = undefined
--     , scViewFn = undefined
     , scPrettyTermDocFn = undefined
     , scMkRecordFn = undefined
     , scRecordSelectFn = undefined
     , scLoadModule = undefined
     }
-}

asIntLit :: SharedTerm s -> Maybe Integer
asIntLit (STApp _ (IntLit i)) = Just i
asIntLit _ = Nothing

asApp :: SharedTerm s -> Maybe (SharedTerm s, SharedTerm s)
asApp (STApp _ (App t u)) = Just (t,u)
asApp _ = Nothing

asApp3Of :: SharedTerm s -> SharedTerm s -> Maybe (SharedTerm s, SharedTerm s, SharedTerm s)
asApp3Of op s3 = do
  (s2,a3) <- asApp s3
  (s1,a2) <- asApp s2
  (s0,a1) <- asApp s1
  if s0 == op then return (a1,a2,a3) else fail ""

{-
data LocalVarTypeMap s = LVTM { lvtmMap :: Map Integer (SharedTerm s) }

consLocalVarType :: LocalVarTypeMap s -> Ident -> SharedTerm s -> LocalVarTypeMap s
consLocalVarType = undefined

localVarType :: DeBruijnIndex -> LocalVarTypeMap s -> SharedTerm s
localVarType = undefined
-}

data IOCache k v = IOCache !(MVar (Map k v)) (k -> IO v)

newIOCache :: (k -> IO v) -> IO (IOCache k v)
newIOCache fn = do
  mv <- newMVar Map.empty
  return (IOCache mv fn)  

getCacheValue :: Ord k => IOCache k v -> k -> IO v
getCacheValue (IOCache mv f) k = 
  modifyMVarMasked mv $ \m ->
    case Map.lookup k m of
      Just v -> return (m,v)
      Nothing -> fn <$> f k
        where fn v = (Map.insert k v m, v)        

data AppFns s = AppFns { defTypeCache :: IOCache Def (SharedTerm s) }

mkApp :: (?af :: AppFns s) => TermF (SharedTerm s) -> IO (SharedTerm s)
mkApp = undefined

{-
mkSharedTerm :: (?af :: AppFns s) => Term -> IO (SharedTerm s)
mkSharedTerm = undefined
-}

sharedDefType :: (?af :: AppFns s) => Def -> IO (SharedTerm s)
sharedDefType = getCacheValue (defTypeCache ?af)

-- | Substitute var 0 in first term for second term, and shift all variable
-- references down.
subst0 :: (?af :: AppFns s) => SharedTerm s -> SharedTerm s -> IO (SharedTerm s)
subst0 = undefined

<<<<<<< HEAD
sortOfTerm :: (?af :: AppFns s) => SharedTerm s -> IO Sort
sortOfTerm t = do
  STApp _ (Sort s) <- typeOf t
  return s

mkSort :: (?af :: AppFns s) => Sort -> IO (SharedTerm s)
mkSort s = mkApp (Sort s)

typeOf :: (?af :: AppFns s)
       => SharedTerm s
       -> IO (SharedTerm s)
typeOf (STVar _ _ tp) = return tp
typeOf (STApp _ tf) =
  case tf of
    LocalVar _ tp -> return tp
    GlobalDef d -> sharedDefType d
    Lambda i tp rhs -> do
      rtp <- typeOf rhs
      mkApp (Pi i tp rtp)
    App x y -> do
      STApp _ (Pi _i _ rhs) <- typeOf x
      subst0 rhs y
    Pi _ tp rhs -> do
      ltp <- sortOfTerm tp
      rtp <- sortOfTerm rhs
      mkSort (max ltp rtp)
    TupleValue l  -> mkApp . TupleType =<< mapM typeOf l
    TupleType l  -> mkSort . maximum =<< mapM sortOfTerm l
    RecordValue m -> mkApp . RecordType =<< mapM typeOf m
    RecordSelector t f -> do
      STApp _ (RecordType m) <- typeOf t
      let Just tp = Map.lookup f m
      return tp
    RecordType m -> mkSort . maximum =<< mapM sortOfTerm m
    CtorValue c args -> undefined c args
    CtorType dt args -> undefined dt args
    Sort s -> mkSort (sortOf s)
    Let defs rhs -> undefined defs rhs
    IntLit i -> undefined i
    ArrayValue tp _ -> undefined tp
   
mkSharedContext :: Module -> IO (SharedContext s)
mkSharedContext m = do
  vr <- newMVar  0 -- ^ Reference for getting variables.
  cr <- newMVar emptyAppCache
  let getCtor sym args =
        case findCtor m (mkIdent sym) of
          Nothing -> fail $ "Failed to find " ++ show sym ++ " in module."
          Just c -> getTerm cr (CtorValue c args)
  let getDef sym =
        case findDef m (mkIdent sym) of
          Nothing -> fail $ "Failed to find " ++ show sym ++ " in module."
          Just d -> getTerm cr (GlobalDef d)
  trueTerm <- getCtor "True" []
  falseTerm <- getCtor "False" []
  let freshGlobal sym tp = do
        i <- modifyMVarMasked vr (\i -> return (i,i+1))
        return (STVar i sym tp)
  integerToSignedOp   <- getDef "integerToSigned"
  integerToUnsignedOp <- getDef "integerToUnsigned"
  let viewAsNum (asIntLit -> Just i) = Just i
      viewAsNum (asApp3Of integerToSignedOp -> Just (_,_,asIntLit -> Just i)) = Just i
      viewAsNum (asApp3Of integerToUnsignedOp -> Just (_,_,asIntLit -> Just i)) = Just i
      viewAsNum _ = Nothing
  tpCache <- newIOCache undefined
  let ?af = AppFns { defTypeCache = tpCache
                   }
  return SharedContext {
             scCurrentModuleFn = return m
           , scTrueTerm = trueTerm
           , scFalseTerm = falseTerm
           , scFreshGlobalFn = freshGlobal
           , scApplyFn = \f x -> undefined f x
           , scMkRecordFn = undefined
           , scRecordSelectFn = undefined
           , scIntegerFn = undefined
           , scTypeOfFn = typeOf
           , scPrettyTermDocFn = undefined
           , scViewAsNumFn = viewAsNum
           }
=======
mkSharedContext :: Module -> IO (SharedContext s, Map String (SharedTerm s))
mkSharedContext = undefined


-- | Fold with memoization
foldSharedTerm :: forall b s. (TermF b -> b) -> SharedTerm s -> b
foldSharedTerm f t = State.evalState (go t) Map.empty
  where
    go :: SharedTerm s -> State.State (Map TermIndex b) b
    go (SharedTerm i t) = do
      memo <- State.get
      case Map.lookup i memo of
        Just x  -> return x
        Nothing -> do
          x <- fmap f (Traversable.mapM go t)
          State.modify (Map.insert i x)
          return x

-- | Monadic fold with memoization
foldSharedTermM :: forall b s m. Monad m => (TermF b -> m b) -> SharedTerm s -> m b
foldSharedTermM f t = State.evalStateT (go t) Map.empty
  where
    go :: SharedTerm s -> State.StateT (Map TermIndex b) m b
    go (SharedTerm i t) = do
      memo <- State.get
      case Map.lookup i memo of
        Just x  -> return x
        Nothing -> do
          t' <- Traversable.mapM go t
          x <- lift (f t')
          State.modify (Map.insert i x)
          return x

unshare :: SharedTerm s -> Term
unshare = foldSharedTerm Term
>>>>>>> e5e978d3
<|MERGE_RESOLUTION|>--- conflicted
+++ resolved
@@ -24,14 +24,9 @@
   , scViewAsNum
   ) where
 
-<<<<<<< HEAD
 import Control.Applicative ((<$>))
 import Control.Monad ()
 import Control.Concurrent.MVar
-=======
-import Control.Monad (foldM)
-import Data.IORef
->>>>>>> e5e978d3
 import Data.Map (Map)
 import qualified Data.Map as Map
 import Data.Word
@@ -205,17 +200,12 @@
       Nothing -> fn <$> f k
         where fn v = (Map.insert k v m, v)        
 
-data AppFns s = AppFns { defTypeCache :: IOCache Def (SharedTerm s) }
+data AppFns s = AppFns { defTypeCache :: IOCache (Def (SharedTerm s)) (SharedTerm s) }
 
 mkApp :: (?af :: AppFns s) => TermF (SharedTerm s) -> IO (SharedTerm s)
 mkApp = undefined
 
-{-
-mkSharedTerm :: (?af :: AppFns s) => Term -> IO (SharedTerm s)
-mkSharedTerm = undefined
--}
-
-sharedDefType :: (?af :: AppFns s) => Def -> IO (SharedTerm s)
+sharedDefType :: (?af :: AppFns s) => Def (SharedTerm s) -> IO (SharedTerm s)
 sharedDefType = getCacheValue (defTypeCache ?af)
 
 -- | Substitute var 0 in first term for second term, and shift all variable
@@ -223,7 +213,6 @@
 subst0 :: (?af :: AppFns s) => SharedTerm s -> SharedTerm s -> IO (SharedTerm s)
 subst0 = undefined
 
-<<<<<<< HEAD
 sortOfTerm :: (?af :: AppFns s) => SharedTerm s -> IO Sort
 sortOfTerm t = do
   STApp _ (Sort s) <- typeOf t
@@ -276,7 +265,7 @@
   let getDef sym =
         case findDef m (mkIdent sym) of
           Nothing -> fail $ "Failed to find " ++ show sym ++ " in module."
-          Just d -> getTerm cr (GlobalDef d)
+          Just d -> getTerm cr (GlobalDef (undefined d))
   trueTerm <- getCtor "True" []
   falseTerm <- getCtor "False" []
   let freshGlobal sym tp = do
@@ -304,17 +293,16 @@
            , scPrettyTermDocFn = undefined
            , scViewAsNumFn = viewAsNum
            }
-=======
-mkSharedContext :: Module -> IO (SharedContext s, Map String (SharedTerm s))
-mkSharedContext = undefined
-
 
 -- | Fold with memoization
-foldSharedTerm :: forall b s. (TermF b -> b) -> SharedTerm s -> b
-foldSharedTerm f t = State.evalState (go t) Map.empty
+foldSharedTerm :: forall s b . 
+               (VarIndex -> Ident -> SharedTerm s -> b) 
+               -> (TermF b -> b) -> SharedTerm s -> b
+foldSharedTerm g f t = State.evalState (go t) Map.empty
   where
     go :: SharedTerm s -> State.State (Map TermIndex b) b
-    go (SharedTerm i t) = do
+    go (STVar i sym tp) = return $ g i sym tp
+    go (STApp i t) = do
       memo <- State.get
       case Map.lookup i memo of
         Just x  -> return x
@@ -324,11 +312,14 @@
           return x
 
 -- | Monadic fold with memoization
-foldSharedTermM :: forall b s m. Monad m => (TermF b -> m b) -> SharedTerm s -> m b
-foldSharedTermM f t = State.evalStateT (go t) Map.empty
+foldSharedTermM :: forall s b m . Monad m 
+                => (VarIndex -> Ident -> SharedTerm s -> m b)
+                -> (TermF b -> m b) -> SharedTerm s -> m b
+foldSharedTermM g f t = State.evalStateT (go t) Map.empty
   where
     go :: SharedTerm s -> State.StateT (Map TermIndex b) m b
-    go (SharedTerm i t) = do
+    go (STVar i sym tp) = lift $ g i sym tp
+    go (STApp i t) = do
       memo <- State.get
       case Map.lookup i memo of
         Just x  -> return x
@@ -338,6 +329,7 @@
           State.modify (Map.insert i x)
           return x
 
+{-
 unshare :: SharedTerm s -> Term
 unshare = foldSharedTerm Term
->>>>>>> e5e978d3
+-}