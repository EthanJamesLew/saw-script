{-# LANGUAGE CPP #-}
{-# LANGUAGE DoAndIfThenElse #-}
{-# LANGUAGE OverloadedStrings #-}
{-# LANGUAGE ScopedTypeVariables #-}
{-# LANGUAGE DeriveDataTypeable #-}
{-# LANGUAGE ConstraintKinds #-}
{-# LANGUAGE ViewPatterns #-}
{-# LANGUAGE TypeFamilies #-}
{-# LANGUAGE ImplicitParams #-}
{-# LANGUAGE TupleSections #-}

{- |
Module           : $Header$
Description      :
License          : BSD3
Stability        : provisional
Point-of-contact : atomb
-}
module SAWScript.LLVMBuiltins where

#if !MIN_VERSION_base(4,8,0)
import Control.Applicative hiding (many)
#endif
import Control.Lens
import Control.Monad.State hiding (mapM)
import Control.Monad.Trans.Except
import Data.Function (on)
import Data.List (partition, sortBy, groupBy)
import Data.Maybe (fromMaybe)
import qualified Data.Map as Map
import qualified Data.Set as Set
import Data.String
import qualified Data.Vector as V
import Text.Parsec as P

import Text.LLVM (modDataLayout)
import qualified Text.LLVM.AST as LLVM
import qualified Text.LLVM.PP as LLVM
import Verifier.LLVM.Backend
import Verifier.LLVM.Codebase hiding ( Global, ppSymbol, ppIdent
                                     , globalSym, globalType
                                     )
import qualified Verifier.LLVM.Codebase as CB
import Verifier.LLVM.Codebase.LLVMContext (liftMemType)
import Verifier.LLVM.Backend.SAW
import Verifier.LLVM.Simulator
import Verifier.LLVM.Simulator.Internals

import Verifier.SAW.Cryptol (exportFiniteValue)
import Verifier.SAW.FiniteValue
import Verifier.SAW.Recognizer (asExtCns)
import Verifier.SAW.SharedTerm

import qualified SAWScript.CongruenceClosure as CC
import SAWScript.Builtins
import SAWScript.CryptolEnv (schemaNoUser)
import SAWScript.LLVMExpr
import SAWScript.LLVMMethodSpecIR
import SAWScript.LLVMMethodSpec
import SAWScript.LLVMUtils
import qualified SAWScript.LLVMFieldNames as LF
import SAWScript.Options
import SAWScript.Proof
import SAWScript.SolverStats
import SAWScript.TypedTerm
import SAWScript.Utils
import SAWScript.Value as SV

import qualified Cryptol.Eval.Monad as Cryptol (runEval)
import qualified Cryptol.Eval.Value as Cryptol (ppValue)
import qualified Cryptol.TypeCheck.AST as Cryptol
import qualified Cryptol.Utils.PP as Cryptol (pretty)

type Backend = SAWBackend
type SAWTerm = Term
type SAWDefine = SymDefine SAWTerm

llvm_load_module :: FilePath -> IO LLVMModule
llvm_load_module file = LLVMModule file <$> loadModule file

-- LLVM verification and model extraction commands

type Assign = (LLVMExpr, TypedTerm)

startSimulator :: SharedContext
               -> LSSOpts
               -> LLVMModule
               -> Symbol
               -> (SharedContext
                   -> SBE SAWBackend
                   -> Codebase SAWBackend
                   -> DataLayout
                   -> SymDefine Term
                   -> Simulator SAWBackend IO a)
               -> IO a
startSimulator sc lopts (LLVMModule file mdl) sym body = do
  let dl = parseDataLayout $ modDataLayout mdl
  (sbe, mem, scLLVM) <- createSAWBackend' sawProxy dl sc
  (warnings, cb) <- mkCodebase sbe dl mdl
  forM_ warnings $ putStrLn . ("WARNING: " ++) . show
  case lookupDefine sym cb of
    Nothing -> fail $ missingSymMsg file sym
    Just md -> runSimulator cb sbe mem (Just lopts) $
               body scLLVM sbe cb dl md

llvm_symexec :: BuiltinContext
             -> Options
             -> LLVMModule
             -> String
             -> [(String, Integer)]
             -> [(String, Term, Integer)]
             -> [(String, Integer)]
             -> Bool
             -> IO TypedTerm
llvm_symexec bic opts lmod fname allocs inputs outputs doSat =
  let sym = Symbol fname
      sc = biSharedContext bic
      lopts = LSSOpts { optsErrorPathDetails = True
                      , optsSatAtBranches = doSat
                      , optsSimplifyAddrs = False
                      }
  in startSimulator sc lopts lmod sym $ \scLLVM sbe cb dl md -> do
        setVerbosity (simVerbose opts)
        let verb = simVerbose opts
        let mkAssign (s, tm, n) = do
              e <- failLeft $ runExceptT $ parseLLVMExpr lmod cb sym s
              return (e, tm, n)
            mkAllocAssign (s, n) = do
              e <- failLeft $ runExceptT $ parseLLVMExpr lmod cb sym s
              case resolveType cb (lssTypeOfLLVMExpr e) of
                PtrType (MemType ty) -> do
                  when (verb >= 2) $ liftIO $ putStrLn $
                    "Allocating " ++ show n ++ " elements of type " ++ show (ppActualType ty)
                  tm <- allocSome sbe dl n ty
                  when (verb >= 2) $ liftIO $ putStrLn $
                    "Allocated address: " ++ show tm
                  return (e, tm, 1)
                ty -> fail $ "Allocation parameter " ++ s ++
                             " does not have pointer type. Type is " ++
                             show (ppActualType ty)
            multDefErr i = error $ "Multiple terms given for " ++ ordinal (i + 1) ++
                                   " argument in function " ++ fname
            isArgAssign (e, _, _) = isArgLLVMExpr e
        allocAssigns <- mapM mkAllocAssign allocs
        assigns <- mapM mkAssign inputs
        let allAssigns = allocAssigns ++ assigns
            (argAssigns, otherAssigns) = partition isArgAssign allAssigns
            argMap =
              Map.fromListWithKey
              (\i _ _ -> multDefErr i)
              [ (idx, (tp, tm)) | (CC.Term (Arg idx _ tp), tm, _) <- argAssigns ]
        let rargs = [(i, resolveType cb ty) | (i, ty) <- sdArgs md]
        args <- forM (zip [0..] rargs) $ \(i, (_, ty)) ->
                  case (Map.lookup i argMap, ty) of
                    (Just v, _) -> return v
                    -- (Nothing, PtrType (MemType dty)) -> (ty,) <$> allocSome 1 dty
                    _ -> fail $ "No binding for " ++ ordinal (i + 1) ++
                                " argument in function " ++ fname
        let argVals = map snd args
            retReg = (,Ident "__SAWScript_rslt") <$> sdRetType md
        _ <- callDefine' False sym retReg args
        -- TODO: the following line is generating memory errors
        mapM_ (writeLLVMTerm Nothing argVals) otherAssigns
        when (verb >= 2) $ liftIO $ putStrLn $ "Running " ++ fname
        run
        when (verb >= 2) $ liftIO $ putStrLn $ "Finished running " ++ fname
        outtms <- forM outputs $ \(ostr, n) -> do
          case ostr of
            "$safety" -> do
              mp <- getPath
              case mp of
                Nothing -> fail "No final path for safety condition."
                Just p -> return (p ^. pathAssertions)
            _ -> do
              e <- failLeft $ runExceptT $ parseLLVMExpr lmod cb sym ostr
              readLLVMTerm Nothing argVals e n
        let bundle tms = case tms of
                           [t] -> return t
                           _ -> scTuple scLLVM tms
        liftIO (mkTypedTerm scLLVM =<< bundle outtms)


-- | Extract a simple, pure model from the given symbol within the
-- given bitcode file. This code creates fresh inputs for all arguments and
-- returns a lambda term representing the return value as a function of the
-- arguments. Many verifications will require more complex execution contexts.
llvm_extract :: BuiltinContext
             -> Options
             -> LLVMModule
             -> String
             -> LLVMSetup ()
             -> IO TypedTerm
llvm_extract bic opts lmod func _setup =
  let sym = Symbol func
      sc = biSharedContext bic
      lopts = LSSOpts { optsErrorPathDetails = True
                      , optsSatAtBranches = True
                      , optsSimplifyAddrs = False
                      }
  in startSimulator sc lopts lmod sym $ \scLLVM _sbe _cb _dl md -> do
    setVerbosity (simVerbose opts)
    args <- mapM freshLLVMArg (sdArgs md)
    exts <- mapM (asExtCns . snd) args
    _ <- callDefine sym (sdRetType md) args
    mrv <- getProgramReturnValue
    case mrv of
      Nothing -> fail "No return value from simulated function."
      Just rv -> liftIO $ do
        lamTm <- scAbstractExts scLLVM exts rv
        scImport sc lamTm >>= mkTypedTerm sc

llvm_verify :: BuiltinContext
            -> Options
            -> LLVMModule
            -> String
            -> [LLVMMethodSpecIR]
            -> LLVMSetup ()
            -> TopLevel LLVMMethodSpecIR
llvm_verify bic opts lmod@(LLVMModule file mdl) funcname overrides setup =
  let pos = fixPos -- TODO
      dl = parseDataLayout $ modDataLayout mdl
      sc = biSharedContext bic
  in do
    (sbe, mem, scLLVM) <- io $ createSAWBackend' sawProxy dl sc
    (warnings, cb) <- io $ mkCodebase sbe dl mdl
    io $ forM_ warnings $ putStrLn . ("WARNING: " ++) . show
    let ms0 = initLLVMMethodSpec pos sbe cb (fromString funcname)
        lsctx0 = LLVMSetupState {
                    lsSpec = ms0
                  , lsTactic = Skip
                  , lsContext = scLLVM
                  , lsSimulate = True
                  , lsSatBranches = False
                  , lsSimplifyAddrs = False
                  , lsModule        = lmod
                  }
    (_, lsctx) <- runStateT setup lsctx0
    let ms = lsSpec lsctx
    let vp = VerifyParams { vpCode = cb
                          , vpContext = scLLVM
                          , vpOpts = opts
                          , vpSpec = ms
                          , vpOver = overrides
                          }
    let verb = verbLevel opts
    let overrideText =
          case overrides of
            [] -> ""
            irs -> " (overriding " ++ show (map specFunction irs) ++ ")"
    when (verb >= 2) $ io $ putStrLn $ "Starting verification of " ++ show (specName ms)
    let lopts = LSSOpts { optsErrorPathDetails = True
                        , optsSatAtBranches = lsSatBranches lsctx
                        , optsSimplifyAddrs = lsSimplifyAddrs lsctx
                        }
    ro <- getTopLevelRO
    rw <- getTopLevelRW
    if lsSimulate lsctx then io $ do
      when (verb >= 3) $ do
        putStrLn $ "Executing " ++ show (specName ms)
      ms' <- runSimulator cb sbe mem (Just lopts) $ do
        setVerbosity verb
        (initPS, otherPtrs, args) <- initializeVerification' scLLVM file ms
        dumpMem 4 "llvm_verify pre" Nothing
        let ovdsByFunction = groupBy ((==) `on` specFunction) $
                             sortBy (compare `on` specFunction) $
                             vpOver vp
        mapM_ (overrideFromSpec scLLVM (specPos ms)) ovdsByFunction
        run
        dumpMem 4 "llvm_verify post" Nothing
        res <- checkFinalState scLLVM ms initPS otherPtrs args
        when (verb >= 3) $ liftIO $ do
          putStrLn "Verifying the following:"
          print (ppPathVC res)
        case lsTactic lsctx of
             Skip -> do
                liftIO $ putStrLn $
                   "WARNING: skipping verification of " ++ show (specName ms)
                return ms
             RunVerify script -> do
                let prv = prover opts scLLVM ms script
                stats <- liftIO $ fmap fst $ runTopLevel (runValidation prv vp scLLVM [res]) ro rw
                return ms { specSolverStats = stats }
      putStrLn $ "Successfully verified " ++
                   show (specName ms) ++ overrideText
      return ms'
    else do
      io $ putStrLn $ "WARNING: skipping simulation of " ++ show (specName ms)
      return ms

prover :: Options
       -> SharedContext
       -> LLVMMethodSpecIR
       -> ProofScript SV.SatResult
       -> VerifyState
       -> Term
       -> TopLevel SolverStats
prover opts sc ms script vs g = do
  let exts = getAllExts g
      verb = verbLevel opts
  ppopts <- fmap rwPPOpts getTopLevelRW
  tt <- io (scAbstractExts sc exts g)
  r <- evalStateT script (startProof (ProofGoal Universal (vsVCName vs) tt))
  case r of
    SV.Unsat stats -> do
        when (verb >= 3) $ io $ putStrLn "Valid."
        return stats
    SV.SatMulti _stats vals -> do
        io $ showCexResults sc ppopts ms vs exts vals
        return mempty

showCexResults :: SharedContext
               -> SV.PPOpts
               -> LLVMMethodSpecIR
               -> VerifyState
               -> [ExtCns Term]
               -> [(String, FiniteValue)]
               -> IO ()
showCexResults sc opts ms vs exts vals = do
  putStrLn $ "When verifying " ++ show (specName ms) ++ ":"
  putStrLn $ "Proof of " ++ vsVCName vs ++ " failed."
  putStrLn $ "Counterexample:"
  let showVal v = show <$> (Cryptol.runEval (Cryptol.ppValue (cryptolPPOpts opts) (exportFiniteValue v)))
  mapM_ (\(n, v) -> do vdoc <- showVal v
                       putStrLn ("  " ++ n ++ ": " ++ vdoc)) vals
  if (length exts == length vals)
    then vsCounterexampleFn vs (cexEvalFn sc (zip exts (map snd vals))) >>= print
    else putStrLn "ERROR: Can't show result, wrong number of values"
  fail "Proof failed."

llvm_pure :: LLVMSetup ()
llvm_pure = return ()

type LLVMExprParser a = ParsecT String () IO a

failLeft :: (Monad m, Show s) => m (Either s a) -> m a
failLeft act = either (fail . show) return =<< act

checkProtoLLVMExpr ::
  Monad m =>
  Codebase SAWBackend         {- ^ current codebase                -} ->
  FunDecl                     {- ^ function declaration            -} ->
  LF.Info                     {- ^ return type information         -} ->
  Maybe [(CB.Ident, LF.Info)] {- ^ argument type information       -} ->
  ProtoLLVMExpr               {- ^ parsed expression               -} ->
  ExceptT String m (LLVMExpr, LF.Info)
checkProtoLLVMExpr cb fnDecl retinfo margs pe =
  case pe of
    PReturn ->
      case fdRetType fnDecl of
        Just ty -> return (CC.Term (ReturnValue ty), retinfo)
        Nothing -> throwE "Function with void return type used with `return`."
    PVar x -> do
      let nid = fromString x
      case lookup nid =<< namedArgs of
        Just (n,ty,info) ->
          return (CC.Term (Arg n nid ty),info)
        Nothing ->
          case lookupSym (Symbol x) cb of
            Just (Left gb) ->
              return (CC.Term (Global (CB.globalSym gb) (CB.globalType gb)), LF.Unknown) -- XXX: info missing for globals
            _ -> throwE $ "Unknown variable: " ++ x
    PArg n | n < length argTys ->
               return (CC.Term (Arg n (fromString ("args[" ++ show n ++ "]")) (argTys !! n)), LF.Unknown)
           | otherwise ->
               throwE $ "(Zero-based) argument index too large: " ++ show n
    PDeref de -> do
      (e,info) <- checkProtoLLVMExpr cb fnDecl retinfo margs de
      case lssTypeOfLLVMExpr e of
        PtrType (MemType ty) -> return (CC.Term (Deref e ty), LF.derefInfo info)
        ty -> throwE $
              "Attempting to apply * operation to non-pointer, of type " ++
              show (ppActualType ty)
    PField n se -> do
      (e,info) <- checkProtoLLVMExpr cb fnDecl retinfo margs se
      let info1 = LF.derefInfo info

      i <- resolveField info1 n

      case resolveType cb (lssTypeOfLLVMExpr e) of
        PtrType (MemType (StructType si))
          | i < siFieldCount si -> do
            let ty = fiType (siFields si V.! i)
            return (CC.Term (StructField e si i ty), LF.fieldIndexByPosition i info1)
          | otherwise -> throwE $ "Field out of range: " ++ show i
        ty ->
          throwE $ "Left side of -> is not a struct pointer: " ++
                   show (ppActualType ty)
    PDirectField n se -> do
      (e,info) <- checkProtoLLVMExpr cb fnDecl retinfo margs se

      i <- resolveField info n

      case resolveType cb (lssTypeOfLLVMExpr e) of
        StructType si
          | i < siFieldCount si -> do
            let ty = fiType (siFields si V.! i)
            return (CC.Term (StructDirectField e si i ty), LF.fieldIndexByPosition i info)
          | otherwise -> throwE $ "Field out of range: " ++ show i
        ty ->
          throwE $ "Left side of . is not a struct: " ++
                   show (ppActualType ty)
  where
    argTys = map (resolveType cb) (fdArgTypes fnDecl)
    numArgs = zip [(0::Int)..] argTys
    namedArgs = (\xs -> [ (name, (i, ty, info)) | ((name,info),(i,ty)) <- zip xs numArgs]) <$> margs

    resolveField _ (FieldIndex i) = return i
    resolveField LF.Unknown (FieldName name) =
      throwE ("Field names not available for resolving: " ++ name)
    resolveField info (FieldName name) =
      case LF.fieldIndexByName name info of
        Nothing -> throwE ("Unknown field: " ++ name)
        Just i  -> return i

parseLLVMExpr ::
  Monad m =>
  LLVMModule          {- ^ current module   -} ->
  Codebase SAWBackend {- ^ current codebase -} ->
  Symbol              {- ^ function name    -} ->
  String              {- ^ expression       -} ->
  ExceptT String m LLVMExpr
parseLLVMExpr lmod cb fn str = do
  fnDecl <- case lookupFunctionType fn cb of
              Just fd -> return fd
              Nothing -> fail $ "Function " ++ show fn ++ " neither declared nor defined."

  let retInfo:argInfos = fromMaybe [] (LF.computeFunctionTypes (modMod lmod) fn)
                      ++ repeat LF.Unknown

  let margs = case lookupDefine fn cb of
                Just fd -> Just (zip (fst <$> sdArgs fd) argInfos)
                Nothing -> Nothing

  case parseProtoLLVMExpr str of
    Left err -> throwE ("Parse error: " ++ show err)
    Right e -> fst <$> checkProtoLLVMExpr cb fnDecl retInfo margs e

getLLVMExpr :: Monad m =>
               LLVMMethodSpecIR -> String
            -> m (LLVMExpr, MemType)
getLLVMExpr ms name = do
  case Map.lookup name (specLLVMExprNames ms) of
    -- TODO: maybe compute type differently?
    Just (_, expr) -> return (expr, lssTypeOfLLVMExpr expr)
    Nothing -> fail $ "LLVM name " ++ name ++ " has not been declared."

mkMixedExpr :: LLVMMethodSpecIR
            -> SharedContext
            -> Term
            -> LLVMSetup MixedExpr
mkMixedExpr ms _ (asLLVMExpr -> Just s) =
  (LLVME . fst) <$> getLLVMExpr ms s
mkMixedExpr ms sc t = LogicE <$> mkLogicExpr ms sc t


mkLogicExpr :: LLVMMethodSpecIR
            -> SharedContext
            -> Term
            -> LLVMSetup LogicExpr
mkLogicExpr ms sc t = do
  let exts = getAllExts t
      extNames = map ecName exts
  les <- mapM (getLLVMExpr ms) extNames
  fn <- liftIO $ scAbstractExts sc exts t
  return $ LogicExpr fn (map fst les)

llvm_int :: Int -> LLVM.Type
llvm_int n = LLVM.PrimType (LLVM.Integer (fromIntegral n))

llvm_float :: LLVM.Type
llvm_float = LLVM.PrimType (LLVM.FloatType LLVM.Float)

llvm_double :: LLVM.Type
llvm_double = LLVM.PrimType (LLVM.FloatType LLVM.Double)

llvm_array :: Int -> LLVM.Type -> LLVM.Type
llvm_array n t = LLVM.Array (fromIntegral n) t

llvm_struct :: String -> LLVM.Type
llvm_struct n = LLVM.Alias (fromString n)

llvm_no_simulate :: LLVMSetup ()
llvm_no_simulate = modify (\s -> s { lsSimulate = False })

llvm_sat_branches :: Bool -> LLVMSetup ()
llvm_sat_branches doSat = modify (\s -> s { lsSatBranches = doSat })

llvm_simplify_addrs :: Bool -> LLVMSetup ()
llvm_simplify_addrs doSimp = modify (\s -> s { lsSimplifyAddrs = doSimp })

llvm_var :: BuiltinContext -> Options -> String -> LLVM.Type
         -> LLVMSetup TypedTerm
llvm_var bic _ name sty = do
  lsState <- get
  let lmod = lsModule lsState
      ms   = lsSpec lsState
      func = specFunction ms
<<<<<<< HEAD
      cb = specCodebase ms
      dl = cbDataLayout cb
  let ?lc = cbLLVMContext cb
  lty <- case liftMemType sty of
           Just mty -> return mty
           Nothing -> fail $ "Unsupported type in llvm_var: " ++ show (LLVM.ppType sty)
  expr <- failLeft $ runExceptT $ parseLLVMExpr cb func name
=======
      cb   = specCodebase ms
      dl   = cbDataLayout cb
  let ?lc  = cbLLVMContext cb
  lty <- case liftMemType sty of
           Just mty -> return mty
           Nothing -> fail $ "Unsupported type in llvm_var: " ++ show (LLVM.ppType sty)
  expr <- failLeft $ runExceptT $ parseLLVMExpr lmod cb func name
>>>>>>> 5504b35e
  when (isPtrLLVMExpr expr) $ fail $
    "Used `llvm_var` for pointer expression `" ++ name ++
    "`. Use `llvm_ptr` instead."
  -- TODO: check compatibility before updating
  let expr' = updateLLVMExprType expr lty
  modify $ \st ->
    st { lsSpec = specAddVarDecl fixPos name expr' lty (lsSpec st) }
  let sc = biSharedContext bic
  mty <- liftIO $ logicTypeOfActual dl sc lty
  case mty of
    Just ty -> liftIO $ scLLVMValue sc ty name >>= mkTypedTerm sc
    Nothing -> fail $ "Unsupported type in llvm_var: " ++ show (ppMemType lty)

llvm_ptr :: BuiltinContext -> Options -> String -> LLVM.Type
        -> LLVMSetup ()
llvm_ptr _ _ name sty = do
  lsState <- get
  let ms   = lsSpec lsState
      func = specFunction ms
<<<<<<< HEAD
      cb = specCodebase ms
  let ?lc = cbLLVMContext cb
  lty <- case liftMemType sty of
           Just mty -> return mty
           Nothing -> fail $ "Unsupported type in llvm_ptr: " ++ show (LLVM.ppType sty)
  expr <- failLeft $ runExceptT $ parseLLVMExpr cb func name
=======
      cb   = specCodebase ms
      lmod = lsModule lsState
  let ?lc  = cbLLVMContext cb
  lty <- case liftMemType sty of
           Just mty -> return mty
           Nothing -> fail $ "Unsupported type in llvm_ptr: " ++ show (LLVM.ppType sty)
  expr <- failLeft $ runExceptT $ parseLLVMExpr lmod cb func name
>>>>>>> 5504b35e
  unless (isPtrLLVMExpr expr) $ fail $
    "Used `llvm_ptr` for non-pointer expression `" ++ name ++
    "`. Use `llvm_var` instead."
  let pty = PtrType (MemType lty)
      -- TODO: check compatibility before updating
      expr' = updateLLVMExprType expr pty
  modify $ \st ->
    st { lsSpec = specAddVarDecl fixPos name expr' pty (lsSpec st) }

checkCompatibleType :: String -> LLVMActualType -> Cryptol.Schema
                    -> LLVMSetup ()
checkCompatibleType msg aty schema = liftIO $ do
  case cryptolTypeOfActual aty of
    Nothing ->
      fail $ "Type is not translatable: " ++ show (ppMemType aty) ++
             " (" ++ msg ++ ")"
    Just lt -> do
      unless (Cryptol.Forall [] [] lt == schemaNoUser schema) $ fail $
        unlines [ "Incompatible type:"
                , "  Expected: " ++ Cryptol.pretty lt
                , "  Got: " ++ Cryptol.pretty schema
                , "  In context: " ++ msg
                ]

llvm_assert :: BuiltinContext -> Options -> Term
            -> LLVMSetup ()
llvm_assert bic _ v = do
  let sc = biSharedContext bic
  ms <- gets lsSpec
  liftIO $ checkBoolean sc v
  me <- mkMixedExpr ms sc v
  le <- case me of
          LogicE le -> return le
          _ -> fail "LLVM expressions not allowed on the right hand side of `llvm_assert`"
  modify $ \st ->
    st { lsSpec = specAddAssumption le (lsSpec st) }

llvm_assert_eq :: BuiltinContext -> Options -> String -> TypedTerm -> LLVMSetup ()
llvm_assert_eq bic _opts name (TypedTerm schema t) = do
  let sc = biSharedContext bic
  ms <- gets lsSpec
  (expr, mty) <- getLLVMExpr ms name
  me <- mkMixedExpr ms sc t
  le <- case me of
          LogicE le -> return le
          _ -> fail "LLVM expressions not allowed on the right hand side of `llvm_assert_eq`"
  checkCompatibleType "llvm_assert_eq" mty schema
  modify $ \st ->
    st { lsSpec = specAddLogicAssignment fixPos expr le ms }

llvm_assert_null :: BuiltinContext -> Options -> String -> LLVMSetup ()
llvm_assert_null _bic _opts name = do
  ms <- gets lsSpec
  (expr, mty) <- getLLVMExpr ms name
  enull <- case mty of
             PtrType _ -> liftIO $ llvmNullPtr (specBackend ms) (MemType mty)
             _ -> fail $ unwords
                  [ "llvm_assert_null called with non-pointer expression"
                  , name
                  , "of type"
                  , show (ppMemType mty)
                  ]
  let le = LogicExpr enull []
  modify $ \st ->
    st { lsSpec = specAddLogicAssignment fixPos expr le ms }

llvm_ensure_eq :: Bool -> BuiltinContext -> Options -> String -> TypedTerm -> LLVMSetup ()
llvm_ensure_eq post bic _opts name (TypedTerm schema t) = do
  ms <- gets lsSpec
  let sc = biSharedContext bic
  (expr, mty) <- getLLVMExpr ms name
  checkCompatibleType "llvm_ensure_eq" mty schema
  me <- mkMixedExpr ms sc t
  let cmd = Ensure post fixPos expr me
  modify $ \st ->
    st { lsSpec = specAddBehaviorCommand cmd (lsSpec st) }

llvm_modify :: BuiltinContext -> Options -> String -> LLVMSetup ()
llvm_modify _bic _opts name = do
  ms <- gets lsSpec
  (expr, mty) <- getLLVMExpr ms name
  let cmd = Modify expr mty
  modify $ \st ->
    st { lsSpec = specAddBehaviorCommand cmd (lsSpec st) }

llvm_return :: BuiltinContext -> Options -> TypedTerm -> LLVMSetup ()
llvm_return bic _opts (TypedTerm schema t) = do
  let sc = biSharedContext bic
  ms <- gets lsSpec
  let cb = specCodebase ms
  me <- mkMixedExpr ms sc t
  case fdRetType <$> lookupFunctionType (specFunction ms) cb of
    Just (Just mty) -> do
      checkCompatibleType "llvm_return" mty schema
      let cmd = Return me
      modify $ \st ->
        st { lsSpec = specAddBehaviorCommand cmd (lsSpec st) }
    Just Nothing -> fail "llvm_return called on void function"
    Nothing -> fail "llvm_return called inside non-existant function?"

llvm_return_arbitrary :: LLVMSetup ()
llvm_return_arbitrary = do
  ms <- gets lsSpec
  let cb = specCodebase ms
  case fdRetType <$> lookupFunctionType (specFunction ms) cb of
    Just (Just mty) -> do
      let cmd = ReturnArbitrary mty
      modify $ \st ->
        st { lsSpec = specAddBehaviorCommand cmd (lsSpec st) }
    Just Nothing -> fail "llvm_return_arbitrary called on void function"
    Nothing -> fail "llvm_return_arbitrary called inside non-existant function?"

llvm_verify_tactic :: BuiltinContext -> Options
                 -> ProofScript SV.SatResult
                 -> LLVMSetup ()
llvm_verify_tactic _ _ script =
  -- TODO: complain if tactic provided more than once
  modify $ \st -> st { lsTactic = RunVerify script }


llvm_spec_solvers :: LLVMMethodSpecIR -> [String]
llvm_spec_solvers = Set.toList . solverStatsSolvers . specSolverStats

llvm_spec_size :: LLVMMethodSpecIR -> Integer
llvm_spec_size = solverStatsGoalSize . specSolverStats

llvm_allocates :: String -> LLVMSetup ()
llvm_allocates name = do
  ms <- gets lsSpec
  (expr, mty) <- getLLVMExpr ms name
  let cmd = Allocate expr mty
  modify $ \st ->
    st { lsSpec = specAddBehaviorCommand cmd (lsSpec st) }<|MERGE_RESOLUTION|>--- conflicted
+++ resolved
@@ -495,15 +495,6 @@
   let lmod = lsModule lsState
       ms   = lsSpec lsState
       func = specFunction ms
-<<<<<<< HEAD
-      cb = specCodebase ms
-      dl = cbDataLayout cb
-  let ?lc = cbLLVMContext cb
-  lty <- case liftMemType sty of
-           Just mty -> return mty
-           Nothing -> fail $ "Unsupported type in llvm_var: " ++ show (LLVM.ppType sty)
-  expr <- failLeft $ runExceptT $ parseLLVMExpr cb func name
-=======
       cb   = specCodebase ms
       dl   = cbDataLayout cb
   let ?lc  = cbLLVMContext cb
@@ -511,7 +502,6 @@
            Just mty -> return mty
            Nothing -> fail $ "Unsupported type in llvm_var: " ++ show (LLVM.ppType sty)
   expr <- failLeft $ runExceptT $ parseLLVMExpr lmod cb func name
->>>>>>> 5504b35e
   when (isPtrLLVMExpr expr) $ fail $
     "Used `llvm_var` for pointer expression `" ++ name ++
     "`. Use `llvm_ptr` instead."
@@ -531,14 +521,6 @@
   lsState <- get
   let ms   = lsSpec lsState
       func = specFunction ms
-<<<<<<< HEAD
-      cb = specCodebase ms
-  let ?lc = cbLLVMContext cb
-  lty <- case liftMemType sty of
-           Just mty -> return mty
-           Nothing -> fail $ "Unsupported type in llvm_ptr: " ++ show (LLVM.ppType sty)
-  expr <- failLeft $ runExceptT $ parseLLVMExpr cb func name
-=======
       cb   = specCodebase ms
       lmod = lsModule lsState
   let ?lc  = cbLLVMContext cb
@@ -546,7 +528,6 @@
            Just mty -> return mty
            Nothing -> fail $ "Unsupported type in llvm_ptr: " ++ show (LLVM.ppType sty)
   expr <- failLeft $ runExceptT $ parseLLVMExpr lmod cb func name
->>>>>>> 5504b35e
   unless (isPtrLLVMExpr expr) $ fail $
     "Used `llvm_ptr` for non-pointer expression `" ++ name ++
     "`. Use `llvm_var` instead."
