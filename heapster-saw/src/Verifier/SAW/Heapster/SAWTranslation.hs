{-# LANGUAGE GADTs #-}
{-# LANGUAGE MultiParamTypeClasses #-}
{-# LANGUAGE FlexibleContexts #-}
{-# LANGUAGE FlexibleInstances #-}
{-# LANGUAGE UndecidableInstances #-}
{-# LANGUAGE KindSignatures #-}
{-# LANGUAGE DataKinds #-}
{-# LANGUAGE PolyKinds #-}
{-# LANGUAGE TypeOperators #-}
{-# LANGUAGE RankNTypes #-}
{-# LANGUAGE ScopedTypeVariables #-}
{-# LANGUAGE TypeApplications #-}
{-# LANGUAGE FunctionalDependencies #-}
{-# LANGUAGE ViewPatterns #-}
{-# LANGUAGE PartialTypeSignatures #-}
{-# LANGUAGE GeneralizedNewtypeDeriving #-}
{-# LANGUAGE RecordWildCards #-}
{-# LANGUAGE TypeFamilies #-}
{-# LANGUAGE TemplateHaskell #-}
{-# LANGUAGE QuasiQuotes #-}
{-# LANGUAGE ConstraintKinds #-}
{-# LANGUAGE OverloadedStrings #-}
{-# LANGUAGE PatternSynonyms #-}
{-# LANGUAGE PatternGuards #-}
{-# LANGUAGE TupleSections #-}
{-# LANGUAGE LambdaCase #-}
{-# LANGUAGE ImplicitParams #-}

module Verifier.SAW.Heapster.SAWTranslation where

import Prelude hiding (pi)

import Numeric (showHex)
import Data.Char
import Data.Maybe
import Numeric.Natural
import Data.List hiding (inits)
import Data.Text (pack)
import GHC.TypeLits
import Data.BitVector.Sized (BV)
import qualified Data.BitVector.Sized as BV
import Data.Functor.Compose
import Control.Applicative
import Control.Lens hiding ((:>), Index, ix, op)
import Control.Monad.Reader hiding (ap)
import Control.Monad.Writer hiding (ap)
import Control.Monad.Trans.Maybe
import qualified Data.Vector as V
import qualified Control.Monad.Fail as Fail

import What4.ProgramLoc
import What4.Interface (StringLiteral(..))

import qualified Data.Type.RList as RL
import Data.Binding.Hobbits hiding (sym, trans)
import Data.Binding.Hobbits.Liftable ()

import Prettyprinter as PP
import Prettyprinter.Render.String

import Data.Parameterized.TraversableF

import Lang.Crucible.Types
import Lang.Crucible.LLVM.Extension
import Lang.Crucible.LLVM.MemModel
import Lang.Crucible.LLVM.DataLayout
import Lang.Crucible.CFG.Expr
import qualified Lang.Crucible.CFG.Expr as Expr
import Lang.Crucible.CFG.Core

import Verifier.SAW.OpenTerm
import Verifier.SAW.Term.Functor
import Verifier.SAW.Module
import Verifier.SAW.SharedTerm

import Verifier.SAW.Heapster.CruUtil
import Verifier.SAW.Heapster.Permissions
import Verifier.SAW.Heapster.Implication
import Verifier.SAW.Heapster.TypedCrucible

import GHC.Stack
import Debug.Trace

scInsertDef :: SharedContext -> ModuleName -> Ident -> Term -> Term -> IO ()
scInsertDef sc mnm ident def_tp def_tm =
  do t <- scConstant' sc (ModuleIdentifier ident) def_tm def_tp
     scRegisterGlobal sc ident t
     scModifyModule sc mnm $ \m ->
       insDef m $ Def { defIdent = ident,
                        defQualifier = NoQualifier,
                        defType = def_tp,
                        defBody = Just def_tm }


----------------------------------------------------------------------
-- * Translation Monads
----------------------------------------------------------------------

-- | Call 'prettyCallStack' and insert a newline in front
nlPrettyCallStack :: CallStack -> String
nlPrettyCallStack = ("\n" ++) . prettyCallStack

-- | The result of translating a type-like construct such as a 'TypeRepr' or a
-- permission, parameterized by the (Haskell) type of the translations of the
-- elements of that type. This are translated to 0 or more SAW types, along with
-- a (Haskell) function for mapping elements of those types their translation
-- construct in Haskell.
data TypeTrans tr = TypeTrans
                     { typeTransTypes :: [OpenTerm],
                       typeTransF :: [OpenTerm] -> tr }

instance Functor TypeTrans where
  fmap f (TypeTrans ts tp_f) = TypeTrans ts (f . tp_f)

instance Applicative TypeTrans where
  pure = mkTypeTrans0
  liftA2 f (TypeTrans tps1 f1) (TypeTrans tps2 f2) =
    TypeTrans (tps1 ++ tps2)
    (\ts -> f (f1 $ take (length tps1) ts) (f2 $ drop (length tps1) ts))

-- | Build a 'TypeTrans' represented by 0 SAW types
mkTypeTrans0 :: tr -> TypeTrans tr
mkTypeTrans0 tr = TypeTrans [] (\[] -> tr)

-- | Build a 'TypeTrans' represented by 1 SAW type
mkTypeTrans1 :: OpenTerm -> (OpenTerm -> tr) -> TypeTrans tr
mkTypeTrans1 tp f = TypeTrans [tp] (\[t] -> f t)

-- | Extract out the single SAW type associated with a 'TypeTrans', or the unit
-- type if it has 0 SAW types. It is an error if it has 2 or more SAW types.
typeTransType1 :: HasCallStack => TypeTrans tr -> OpenTerm
typeTransType1 (TypeTrans [] _) = unitTypeOpenTerm
typeTransType1 (TypeTrans [tp] _) = tp
typeTransType1 _ = error ("typeTransType1" ++ nlPrettyCallStack callStack)

-- | Build the tuple of @N@ types, with the special case that a single type is
-- just converted to itself
tupleOfTypes :: [OpenTerm] -> OpenTerm
tupleOfTypes [] = unitTypeOpenTerm
tupleOfTypes [tp] = tp
tupleOfTypes tps = tupleTypeOpenTerm tps

-- | Map the 'typeTransTypes' field of a 'TypeTrans' to a single type, where a
-- single type is mapped to itself, an empty list of types is mapped to @unit@,
-- and a list of 2 or more types is mapped to a tuple of the types
typeTransTupleType :: TypeTrans tr -> OpenTerm
typeTransTupleType = tupleOfTypes . typeTransTypes

-- | Convert a 'TypeTrans' over 0 or more types to one over 1 type, where 2
-- or more types are converted to a single tuple type
tupleTypeTrans :: TypeTrans tr -> TypeTrans tr
-- tupleTypeTrans ttrans@(TypeTrans [] _) = ttrans
tupleTypeTrans ttrans@(TypeTrans [_] _) = ttrans
tupleTypeTrans ttrans =
  TypeTrans [tupleTypeOpenTerm $ typeTransTypes ttrans]
  (\[t] -> typeTransF ttrans $ map (\i -> projTupleOpenTerm i t) $
           take (length $ typeTransTypes ttrans) [0..])

-- | Convert a 'TypeTrans' over 0 or more types to one over 1 type of the form
-- @#(tp1, #(tp2, ... #(tpn, #()) ...))@. This is "strict" in the sense that
-- even a single type is tupled.
strictTupleTypeTrans :: TypeTrans tr -> TypeTrans tr
strictTupleTypeTrans ttrans =
  TypeTrans [tupleTypeOpenTerm $ typeTransTypes ttrans]
  (\[t] -> typeTransF ttrans $ map (\i -> projTupleOpenTerm i t) $
           take (length $ typeTransTypes ttrans) [0..])

-- | Build a type translation for a list of translations
listTypeTrans :: [TypeTrans tr] -> TypeTrans [tr]
listTypeTrans [] = pure []
listTypeTrans (trans:transs) = liftA2 (:) trans $ listTypeTrans transs


-- | The result of translating a 'PermExpr' at 'CrucibleType' @a@. This is a
-- form of partially static data in the sense of partial evaluation.
data ExprTrans (a :: CrucibleType) where
  -- | LLVM pointers have their translations dictated by their permissions, so
  -- the translations of their expressions have no computational content
  ETrans_LLVM :: ExprTrans (LLVMPointerType w)

  -- | LLVM blocks also have no computational content
  ETrans_LLVMBlock :: ExprTrans (LLVMBlockType w)

  -- | Frames also have no computational content
  ETrans_LLVMFrame :: ExprTrans (LLVMFrameType w)

  -- | Lifetimes also have no computational content
  ETrans_Lifetime :: ExprTrans LifetimeType

  -- | Read-write modalities also have no computational content
  ETrans_RWModality :: ExprTrans RWModalityType

  -- | Structs are translated as a sequence of translations of the fields
  ETrans_Struct :: ExprTransCtx (CtxToRList ctx) -> ExprTrans (StructType ctx)

  -- | The computational content of functions is in their FunPerms, so functions
  -- themselves have no computational content
  ETrans_Fun :: ExprTrans (FunctionHandleType args ret)

  -- | The unit type has no computational content
  ETrans_Unit :: ExprTrans UnitType

  -- | The translation for every other expression type is just a SAW term. Note
  -- that this construct should not be used for the types handled above.
  ETrans_Term :: OpenTerm -> ExprTrans a


-- | A context mapping bound names to their type-level SAW translations
type ExprTransCtx = RAssign ExprTrans


-- | Describes a Haskell type that represents the translation of a term-like
-- construct that corresponds to 0 or more SAW terms
class IsTermTrans tr where
  transTerms :: tr -> [OpenTerm]

-- | Build a tuple of the terms contained in a translation, with 0 terms mapping
-- to the unit term and one term mapping to itself. If @ttrans@ is a 'TypeTrans'
-- describing the SAW types associated with a @tr@ translation, then this
-- function returns an element of the type @'tupleTypeTrans' ttrans@.
transTupleTerm :: IsTermTrans tr => tr -> OpenTerm
transTupleTerm (transTerms -> [t]) = t
transTupleTerm tr = tupleOpenTerm $ transTerms tr

-- | Build a tuple of the terms contained in a translation. This is "strict" in
-- that it always makes a tuple, even for a single type, unlike
-- 'transTupleTerm'.  If @ttrans@ is a 'TypeTrans' describing the SAW types
-- associated with a @tr@ translation, then this function returns an element of
-- the type @'strictTupleTypeTrans' ttrans@.
strictTransTupleTerm :: IsTermTrans tr => tr -> OpenTerm
strictTransTupleTerm tr = tupleOpenTerm $ transTerms tr

-- | Like 'transTupleTerm' but raise an error if there are more than 1 terms
transTerm1 :: HasCallStack => IsTermTrans tr => tr -> OpenTerm
transTerm1 (transTerms -> []) = unitOpenTerm
transTerm1 (transTerms -> [t]) = t
transTerm1 _ = error ("transTerm1" ++ nlPrettyCallStack callStack)


instance IsTermTrans tr => IsTermTrans [tr] where
  transTerms = concatMap transTerms

instance IsTermTrans (TypeTrans tr) where
  transTerms = typeTransTypes

instance IsTermTrans (ExprTrans tp) where
  transTerms ETrans_LLVM = []
  transTerms ETrans_LLVMBlock = []
  transTerms ETrans_LLVMFrame = []
  transTerms ETrans_Lifetime = []
  transTerms ETrans_RWModality = []
  transTerms (ETrans_Struct etranss) =
    concat $ RL.mapToList transTerms etranss
  transTerms ETrans_Fun = []
  transTerms ETrans_Unit = []
  transTerms (ETrans_Term t) = [t]

instance IsTermTrans (ExprTransCtx ctx) where
  transTerms MNil = []
  transTerms (ctx :>: etrans) = transTerms ctx ++ transTerms etrans


-- | Map a context of expression translations to a list of 'OpenTerm's
exprCtxToTerms :: ExprTransCtx tps -> [OpenTerm]
exprCtxToTerms = concat . RL.mapToList transTerms


-- | Class for valid translation info types, which must contain at least a
-- context of expression translations
class TransInfo info where
  infoCtx :: info ctx -> ExprTransCtx ctx
  infoEnv :: info ctx -> PermEnv
  extTransInfo :: ExprTrans tp -> info ctx -> info (ctx :> tp)

-- | A "translation monad" is a 'Reader' monad with some info type that is
-- parameterized by a translation context
newtype TransM info (ctx :: RList CrucibleType) a =
  TransM { unTransM :: Reader (info ctx) a }
  deriving (Functor, Applicative, Monad)

instance Fail.MonadFail (TransM info ctx) where
  fail = error

-- | The run function for the 'TransM' monad
runTransM :: TransM info ctx a -> info ctx -> a
runTransM (TransM m) = runReader m

instance MonadReader (info ctx) (TransM info ctx) where
  ask = TransM ask
  local f (TransM m) = TransM $ local f m

-- | Run a translation computation with a modified info object
withInfoM :: (info ctx -> info' ctx') -> TransM info' ctx' a ->
             TransM info ctx a
withInfoM f (TransM m) = TransM $ withReader f m

-- | Run a translation computation in an extended context
inExtTransM :: TransInfo info => ExprTrans tp -> TransM info (ctx :> tp) a ->
               TransM info ctx a
inExtTransM etrans (TransM m) = TransM $ withReader (extTransInfo etrans) m

-- | Run a translation computation in a context extended with multiple types
inExtMultiTransM :: TransInfo info => ExprTransCtx ctx2 ->
                    TransM info (ctx :++: ctx2) a ->
                    TransM info ctx a
inExtMultiTransM MNil m = m
inExtMultiTransM (ctx :>: etrans) m =
  inExtMultiTransM ctx $ inExtTransM etrans m

-- | Run a translation computation in context @(ctx1 :++: ctx2) :++: ctx2@ by
-- copying the @ctx2@ portion of the current context
inExtMultiTransCopyLastM :: TransInfo info => prx ctx1 -> RAssign any ctx2 ->
                            TransM info ((ctx1 :++: ctx2) :++: ctx2) a ->
                            TransM info (ctx1 :++: ctx2) a
inExtMultiTransCopyLastM ctx1 ctx2 m =
  do ectx <- infoCtx <$> ask
     let (_,ectx2) = RL.split ctx1 ctx2 ectx
     inExtMultiTransM ectx2 m

-- | Run a translation computation in a specific context
inCtxTransM :: TransInfo info => ExprTransCtx ctx ->
               TransM info ctx a -> TransM info RNil a
inCtxTransM MNil m = m
inCtxTransM (ctx :>: etrans) m = inCtxTransM ctx $ inExtTransM etrans m

-- | Build a multi-binding for the current context
nuMultiTransM :: TransInfo info => (RAssign Name ctx -> b) ->
                 TransM info ctx (Mb ctx b)
nuMultiTransM f =
  do info <- ask
     return $ nuMulti (RL.map (\_ -> Proxy) (infoCtx info)) f

-- | Apply the result of a translation to that of another
applyTransM :: TransM info ctx OpenTerm -> TransM info ctx OpenTerm ->
               TransM info ctx OpenTerm
applyTransM m1 m2 = applyOpenTerm <$> m1 <*> m2

-- | Apply the result of a translation to the results of multiple translations
applyMultiTransM :: TransM info ctx OpenTerm -> [TransM info ctx OpenTerm] ->
                    TransM info ctx OpenTerm
applyMultiTransM m ms = foldl applyTransM m ms

-- | Build a lambda-abstraction inside the 'TransM' monad
lambdaOpenTermTransM :: String -> OpenTerm ->
                        (OpenTerm -> TransM info ctx OpenTerm) ->
                        TransM info ctx OpenTerm
lambdaOpenTermTransM x tp body_f =
  ask >>= \info ->
  return (lambdaOpenTerm (pack x) tp $ \t -> runTransM (body_f t) info)

-- | Build a nested lambda-abstraction
--
-- > \x1:tp1 -> ... -> \xn:tpn -> body
--
-- over the types in a 'TypeTrans' inside a translation monad, using the
-- 'String' as a variable name prefix for the @xi@ variables
lambdaTrans :: String -> TypeTrans tr -> (tr -> OpenTerm) -> OpenTerm
lambdaTrans x tps body_f =
  lambdaOpenTermMulti
  (zipWith (\i tp -> (pack (x ++ show (i :: Integer)), tp)) [0..] $ typeTransTypes tps)
  (body_f . typeTransF tps)

-- | Build a nested lambda-abstraction
--
-- > \x1:tp1 -> ... -> \xn:tpn -> body
--
-- over the types in a 'TypeTrans' inside a translation monad, using the
-- 'String' as a variable name prefix for the @xi@ variables
lambdaTransM :: String -> TypeTrans tr -> (tr -> TransM info ctx OpenTerm) ->
                TransM info ctx OpenTerm
lambdaTransM x tps body_f =
  ask >>= \info ->
  return (lambdaOpenTermMulti
          (zipWith (\i tp -> (pack (x ++ show (i :: Integer)), tp)) [0..] $ typeTransTypes tps)
          (\ts -> runTransM (body_f $ typeTransF tps ts) info))

-- | Build a lambda-abstraction
--
-- > \x1:(tp1, ..., tpn) -> body
--
-- over a tuple of the types in a 'TypeTrans'. Note that this always builds
-- exactly one lambda-abstraction, even if there are 0 types.
lambdaTupleTransM :: String -> TypeTrans tr -> (tr -> TransM info ctx OpenTerm) ->
                     TransM info ctx OpenTerm
lambdaTupleTransM x ttrans body_f =
  lambdaTransM x (tupleTypeTrans ttrans) body_f

-- | Build a pi-abstraction over the types in a 'TypeTrans' inside a
-- translation monad, using the 'String' as a variable name prefix
piTransM :: String -> TypeTrans tr -> (tr -> TransM info ctx OpenTerm) ->
            TransM info ctx OpenTerm
piTransM x tps body_f =
  ask >>= \info ->
  return (piOpenTermMulti
          (zipWith (\i tp -> (pack (x ++ show (i :: Integer)), tp)) [0..] $ typeTransTypes tps)
          (\ts -> runTransM (body_f $ typeTransF tps ts) info))

-- | Build a let-binding in a translation monad
letTransM :: String -> OpenTerm -> TransM info ctx OpenTerm ->
             (OpenTerm -> TransM info ctx OpenTerm) ->
             TransM info ctx OpenTerm
letTransM x tp rhs_m body_m =
  do r <- ask
     return $
       letOpenTerm (pack x) tp (runTransM rhs_m r) (\x' -> runTransM (body_m x') r)

-- | Build a bitvector type in a translation monad
bitvectorTransM :: TransM info ctx OpenTerm -> TransM info ctx OpenTerm
bitvectorTransM m =
  applyMultiTransM (return $ globalOpenTerm "Prelude.Vec")
  [m, return $ globalOpenTerm "Prelude.Bool"]

-- | Build an @Either@ type in SAW from the 'typeTransTupleType's of the left
-- and right types
eitherTypeTrans :: TypeTrans trL -> TypeTrans trR -> OpenTerm
eitherTypeTrans tp_l tp_r =
  dataTypeOpenTerm "Prelude.Either"
  [typeTransTupleType tp_l, typeTransTupleType tp_r]

-- | Apply the @Left@ constructor of the @Either@ type in SAW to the
-- 'transTupleTerm' of the input
leftTrans :: IsTermTrans trL => TypeTrans trL -> TypeTrans trR -> trL ->
             OpenTerm
leftTrans tp_l tp_r tr =
  ctorOpenTerm "Prelude.Left"
  [typeTransTupleType tp_l, typeTransTupleType tp_r, transTupleTerm tr]

-- | Apply the @Right@ constructor of the @Either@ type in SAW to the
-- 'transTupleTerm' of the input
rightTrans :: IsTermTrans trR => TypeTrans trL -> TypeTrans trR -> trR ->
              OpenTerm
rightTrans tp_l tp_r tr =
  ctorOpenTerm "Prelude.Right"
  [typeTransTupleType tp_l, typeTransTupleType tp_r, transTupleTerm tr]

-- | Eliminate a SAW @Either@ type
eitherElimTransM :: TypeTrans trL -> TypeTrans trR ->
                    TypeTrans tr -> (trL -> TransM info ctx OpenTerm) ->
                    (trR -> TransM info ctx OpenTerm) -> OpenTerm ->
                    TransM info ctx OpenTerm
eitherElimTransM tp_l tp_r tp_ret fl fr eith =
  do fl_trans <- lambdaTupleTransM "x_left" tp_l fl
     fr_trans <- lambdaTupleTransM "x_right" tp_r fr
     return $ applyOpenTermMulti (globalOpenTerm "Prelude.either")
       [ typeTransTupleType tp_l, typeTransTupleType tp_r,
         typeTransTupleType tp_ret, fl_trans, fr_trans, eith ]

-- | Build the dependent pair type whose first projection type is the
-- 'typeTransTupleType' of the supplied 'TypeTrans' and whose second projection
-- is the 'typeTransTupleType' of the supplied monadic function. As a special
-- case, just return the latter if the 'TypeTrans' contains 0 types.
sigmaTypeTransM :: String -> TypeTrans trL ->
                   (trL -> TransM info ctx (TypeTrans trR)) ->
                   TransM info ctx OpenTerm
sigmaTypeTransM _ ttrans@(typeTransTypes -> []) tp_f =
  typeTransTupleType <$> tp_f (typeTransF ttrans [])
sigmaTypeTransM x ttrans tp_f =
  do tp_f_trm <- lambdaTupleTransM x ttrans (\tr ->
                                              typeTransTupleType <$> tp_f tr)
     return (dataTypeOpenTerm "Prelude.Sigma"
             [typeTransTupleType ttrans, tp_f_trm])

-- | Build a dependent pair of the type returned by 'sigmaTypeTransM'. Note that
-- the 'TypeTrans' returned by the type-level function will in general be in a
-- larger context than that of the right-hand projection argument, so we allow
-- the representation types to be different to allow for this.
sigmaTransM :: (IsTermTrans trL, IsTermTrans trR2) => String -> TypeTrans trL ->
               (trL -> TransM info ctx (TypeTrans trR1)) ->
               trL -> TransM info ctx trR2 ->
               TransM info ctx OpenTerm
sigmaTransM _ (typeTransTypes -> []) _ _ rhs_m = transTupleTerm <$> rhs_m
sigmaTransM x tp_l tp_r lhs rhs_m =
  do tp_r_trm <- lambdaTupleTransM x tp_l ((typeTransTupleType <$>) . tp_r)
     rhs <- transTupleTerm <$> rhs_m
     return (ctorOpenTerm "Prelude.exists"
             [typeTransTupleType tp_l, tp_r_trm, transTupleTerm lhs, rhs])


-- | Eliminate a dependent pair of the type returned by 'sigmaTypeTransM'
sigmaElimTransM :: (IsTermTrans trL, IsTermTrans trR) =>
                   String -> TypeTrans trL ->
                   (trL -> TransM info ctx (TypeTrans trR)) ->
                   TransM info ctx (TypeTrans trRet) ->
                   (trL -> trR -> TransM info ctx OpenTerm) ->
                   OpenTerm ->
                   TransM info ctx OpenTerm
sigmaElimTransM _ tp_l@(typeTransTypes -> []) tp_r _ f sigma =
  do let proj1 = typeTransF tp_l []
     proj2 <- flip (typeTransF . tupleTypeTrans) [sigma] <$> tp_r proj1
     f proj1 proj2
sigmaElimTransM x tp_l tp_r _tp_ret_m f sigma =
  do let tp_l_trm = typeTransTupleType tp_l
     tp_r_trm <- lambdaTupleTransM x tp_l (\tr ->
                                            typeTransTupleType <$> tp_r tr)
     let proj_l_trm =
           applyOpenTermMulti (globalOpenTerm "Prelude.Sigma_proj1")
           [tp_l_trm, tp_r_trm, sigma]
     let proj_l = typeTransF (tupleTypeTrans tp_l) [proj_l_trm]
     tp_r_app <- tp_r proj_l
     let proj_r_trm =
           applyOpenTermMulti (globalOpenTerm "Prelude.Sigma_proj2")
           [tp_l_trm, tp_r_trm, sigma]
     let proj_r = typeTransF (tupleTypeTrans tp_r_app) [proj_r_trm]
     f proj_l proj_r

{- NOTE: the following is the version that inserts a Sigma__rec
sigmaElimTransM x tp_l tp_r tp_ret_m f sigma =
  do tp_r_trm <- lambdaTupleTransM x tp_l (\tr ->
                                            typeTransTupleType <$> tp_r tr)
     sigma_tp <- sigmaTypeTransM x tp_l tp_r
     tp_ret <- lambdaTransM x (mkTypeTrans1 sigma_tp id)
       (const (typeTransTupleType <$> tp_ret_m))
     f_trm <-
       lambdaTupleTransM (x ++ "_proj1") tp_l $ \x_l ->
       tp_r x_l >>= \tp_r_app ->
       lambdaTupleTransM (x ++ "_proj2") tp_r_app (f x_l)
     return (applyOpenTermMulti (globalOpenTerm "Prelude.Sigma__rec")
             [ typeTransTupleType tp_l, tp_r_trm, tp_ret, f_trm, sigma ])
-}


-- | The class for translating to SAW
class Translate info ctx a tr | ctx a -> tr where
  translate :: Mb ctx a -> TransM info ctx tr

-- | Translate to SAW and then convert to a single SAW term using
-- 'transTupleTerm'
translateToTuple :: (IsTermTrans tr, Translate info ctx a tr) =>
                    Mb ctx a -> TransM info ctx OpenTerm
translateToTuple a = transTupleTerm <$> translate a

-- | Translate to SAW and then convert to a single SAW term, raising an error if
-- the result has 0 or more than 1 terms
translate1 :: (IsTermTrans tr, Translate info ctx a tr, HasCallStack) =>
              Mb ctx a -> TransM info ctx OpenTerm
translate1 a = translate a >>= \tr -> case transTerms tr of
  [t] -> return t
  ts -> error ("translate1: expected 1 term, found " ++ show (length ts)
               ++ nlPrettyCallStack callStack)

-- | Translate a "closed" term, that is not in a binding
translateClosed :: (TransInfo info, Translate info ctx a tr) =>
                   a -> TransM info ctx tr
translateClosed a = nuMultiTransM (const a) >>= translate


----------------------------------------------------------------------
-- * Translating Types
----------------------------------------------------------------------

-- | Translation info for translating types and pure expressions
data TypeTransInfo ctx = TypeTransInfo (ExprTransCtx ctx) PermEnv

-- | Build an empty 'TypeTransInfo' from a 'PermEnv'
emptyTypeTransInfo :: PermEnv -> TypeTransInfo RNil
emptyTypeTransInfo = TypeTransInfo MNil

instance TransInfo TypeTransInfo where
  infoCtx (TypeTransInfo ctx _) = ctx
  infoEnv (TypeTransInfo _ env) = env
  extTransInfo etrans (TypeTransInfo ctx env) =
    TypeTransInfo (ctx :>: etrans) env

-- | The translation monad specific to translating types and pure expressions
type TypeTransM = TransM TypeTransInfo

-- | Run a 'TypeTransM' computation in the empty translation context
runNilTypeTransM :: TypeTransM RNil a -> PermEnv -> a
runNilTypeTransM m env = runTransM m (emptyTypeTransInfo env)

-- | Run a translation computation in an empty expression translation context
inEmptyCtxTransM :: TypeTransM RNil a -> TypeTransM ctx a
inEmptyCtxTransM =
  withInfoM (\(TypeTransInfo _ env) -> TypeTransInfo MNil env)

instance TransInfo info => Translate info ctx (NatRepr n) OpenTerm where
  translate mb_n = return $ natOpenTerm $ mbLift $ fmap natValue mb_n

-- | Helper for writing the 'Translate' instance for 'TypeRepr'
returnType1 :: OpenTerm -> TransM info ctx (TypeTrans (ExprTrans a))
returnType1 tp = return $ mkTypeTrans1 tp ETrans_Term


-- FIXME: explain this translation
instance TransInfo info =>
         Translate info ctx (TypeRepr a) (TypeTrans (ExprTrans a)) where
  translate mb_tp = case mbMatch mb_tp of
    [nuMP| AnyRepr |] ->
      return $ error "Translate: Any"
    [nuMP| UnitRepr |] ->
      return $ mkTypeTrans0 ETrans_Unit
    [nuMP| BoolRepr |] ->
      returnType1 $ globalOpenTerm "Prelude.Bool"
    [nuMP| NatRepr |] ->
      returnType1 $ dataTypeOpenTerm "Prelude.Nat" []
    [nuMP| IntegerRepr |] ->
      return $ error "translate: IntegerRepr"
    [nuMP| RealValRepr |] ->
      return $ error "translate: RealValRepr"
    [nuMP| ComplexRealRepr |] ->
      return $ error "translate: ComplexRealRepr"
    [nuMP| SequenceRepr{} |] ->
      return $ error "translate: SequenceRepr"
    [nuMP| BVRepr w |] ->
      returnType1 =<< bitvectorTransM (translate w)

    -- Our special-purpose intrinsic types, whose translations do not have
    -- computational content
    [nuMP| LLVMPointerRepr _ |] ->
      return $ mkTypeTrans0 ETrans_LLVM
    [nuMP| LLVMBlockRepr _ |] ->
      return $ mkTypeTrans0 ETrans_LLVMBlock
    [nuMP| LLVMFrameRepr _ |] ->
      return $ mkTypeTrans0 ETrans_LLVMFrame
    [nuMP| LifetimeRepr |] ->
      return $ mkTypeTrans0 ETrans_Lifetime
    [nuMP| PermListRepr |] ->
      returnType1 (sortOpenTerm $ mkSort 0)
    [nuMP| RWModalityRepr |] ->
      return $ mkTypeTrans0 ETrans_RWModality

    -- Permissions and LLVM shapes translate to types
    [nuMP| ValuePermRepr _ |] ->
      returnType1 (sortOpenTerm $ mkSort 0)
    [nuMP| LLVMShapeRepr _ |] ->
      returnType1 (sortOpenTerm $ mkSort 0)

    -- We can't handle any other special-purpose types
    [nuMP| IntrinsicRepr _ _ |] ->
      return $ error "translate: IntrinsicRepr"

    [nuMP| RecursiveRepr _ _ |] ->
      return $ error "translate: RecursiveRepr"
    [nuMP| FloatRepr _ |] ->
      returnType1 $ dataTypeOpenTerm "Prelude.Float" []
    [nuMP| IEEEFloatRepr _ |] ->
      return $ error "translate: IEEEFloatRepr"
    [nuMP| CharRepr |] ->
      return $ error "translate: CharRepr"
    [nuMP| StringRepr UnicodeRepr |] ->
      returnType1 stringTypeOpenTerm
    [nuMP| StringRepr _ |] ->
      return $ error "translate: StringRepr non-unicode"
    [nuMP| FunctionHandleRepr _ _ |] ->
      -- NOTE: function permissions translate to the SAW function, but the
      -- function handle itself has no SAW translation
      return $ mkTypeTrans0 ETrans_Fun
    [nuMP| MaybeRepr _ |] ->
      return $ error "translate: MaybeRepr"
    [nuMP| VectorRepr _ |] ->
      return $ error "translate: VectorRepr (can't map to Vec without size)"
    [nuMP| StructRepr tps |] ->
      fmap ETrans_Struct <$> translate (fmap mkCruCtx tps)
    [nuMP| VariantRepr _ |] ->
      return $ error "translate: VariantRepr"
    [nuMP| ReferenceRepr _ |] ->
      return $ error "translate: ReferenceRepr"
    [nuMP| WordMapRepr _ _ |] ->
      return $ error "translate: WordMapRepr"
    [nuMP| StringMapRepr _ |] ->
      return $ error "translate: StringMapRepr"
    [nuMP| SymbolicArrayRepr _ _ |] ->
      return $ error "translate: SymbolicArrayRepr"
    [nuMP| SymbolicStructRepr _ |] ->
      return $ error "translate: SymbolicStructRepr"


instance TransInfo info =>
         Translate info ctx (CruCtx as) (TypeTrans (ExprTransCtx as)) where
  translate mb_ctx = case mbMatch mb_ctx of
    [nuMP| CruCtxNil |] -> return $ mkTypeTrans0 MNil
    [nuMP| CruCtxCons ctx tp |] ->
      liftA2 (:>:) <$> translate ctx <*> translate tp

-- | Translate all types in a Crucible context and lambda-abstract over them
lambdaExprCtx :: TransInfo info => CruCtx ctx -> TransM info ctx OpenTerm ->
                 TransM info RNil OpenTerm
lambdaExprCtx ctx m =
  translateClosed ctx >>= \tptrans ->
  lambdaTransM "e" tptrans (\ectx -> inCtxTransM ectx m)

-- | Translate all types in a Crucible context and pi-abstract over them
piExprCtx :: TransInfo info => CruCtx ctx2 ->
             TransM info (ctx :++: ctx2) OpenTerm ->
             TransM info ctx OpenTerm
piExprCtx ctx m =
  translateClosed ctx >>= \tptrans ->
  piTransM "e" tptrans (\ectx -> inExtMultiTransM ectx m)


----------------------------------------------------------------------
-- * Translating Pure Expressions
----------------------------------------------------------------------

-- FIXME HERE: move these OpenTerm operations to OpenTerm.hs
trueOpenTerm :: OpenTerm
trueOpenTerm = globalOpenTerm "Prelude.True"

boolOpenTerm :: Bool -> OpenTerm
boolOpenTerm True = globalOpenTerm "Prelude.True"
boolOpenTerm False = globalOpenTerm "Prelude.False"

-- | Create a SAW core term for a bitvector literal
bvLitOpenTerm :: NatRepr w -> BV w -> OpenTerm
bvLitOpenTerm w bv =
  flatOpenTerm $ ArrayValue (globalOpenTerm "Prelude.Bool") $
  V.fromList (map boolOpenTerm $ BV.asBitsBE w bv)

bvNatOpenTerm :: Natural -> Natural -> OpenTerm
bvNatOpenTerm w n =
  applyOpenTermMulti (globalOpenTerm "Prelude.bvNat")
  [natOpenTerm w, natOpenTerm (n `mod` 2 ^ w)]

bvAddOpenTerm :: Natural -> OpenTerm -> OpenTerm -> OpenTerm
bvAddOpenTerm n x y =
  applyOpenTermMulti (globalOpenTerm "Prelude.bvAdd")
  [natOpenTerm n, x, y]

bvMulOpenTerm :: Natural -> OpenTerm -> OpenTerm -> OpenTerm
bvMulOpenTerm n x y =
  applyOpenTermMulti (globalOpenTerm "Prelude.bvMul")
  [natOpenTerm n, x, y]

-- | Translate a variable to a 'Member' proof, raising an error if the variable
-- is unbound
translateVar :: Mb ctx (ExprVar a) -> Member ctx a
translateVar mb_x | Left memb <- mbNameBoundP mb_x = memb
translateVar _ = error "translateVar: unbound variable!"

-- | Get the 'TypeRepr' of an expression
mbExprType :: KnownRepr TypeRepr a => Mb ctx (PermExpr a) -> TypeRepr a
mbExprType _ = knownRepr

-- | Get the 'TypeRepr' bound by a binding
mbBindingType :: KnownRepr TypeRepr tp => Mb ctx (Binding tp a) -> TypeRepr tp
mbBindingType _ = knownRepr


instance TransInfo info =>
         Translate info ctx (ExprVar a) (ExprTrans a) where
  translate mb_x = RL.get (translateVar mb_x) <$> infoCtx <$> ask

instance TransInfo info =>
         Translate info ctx (PermExpr a) (ExprTrans a) where
  translate mb_tr = case mbMatch mb_tr of
    [nuMP| PExpr_Var x |] -> translate x
    [nuMP| PExpr_Unit |] -> return ETrans_Unit
    [nuMP| PExpr_Bool True |] ->
      return $ ETrans_Term $ globalOpenTerm "Prelude.True"
    [nuMP| PExpr_Bool False |] ->
      return $ ETrans_Term $ globalOpenTerm "Prelude.False"
    [nuMP| PExpr_Nat i |] ->
      return $ ETrans_Term $ natOpenTerm $ mbLift i
    [nuMP| PExpr_String str |] ->
      return $ ETrans_Term $ stringLitOpenTerm $ pack $ mbLift str
    [nuMP| PExpr_BV bvfactors@[] off |] ->
      let w = natRepr3 bvfactors in
      return $ ETrans_Term $ bvLitOpenTerm w $ mbLift off
    [nuMP| PExpr_BV bvfactors (BV.BV 0) |] ->
      let w = natVal3 bvfactors in
      ETrans_Term <$> foldr1 (bvAddOpenTerm w) <$>
      mapM translate (mbList bvfactors)
    [nuMP| PExpr_BV bvfactors off |] ->
      do let w = natRepr3 bvfactors
         bv_transs <- mapM translate $ mbList bvfactors
         return $ ETrans_Term $
           foldr (bvAddOpenTerm $ natValue w) (bvLitOpenTerm w $ mbLift off) bv_transs
    [nuMP| PExpr_Struct args |] ->
      ETrans_Struct <$> translate args
    [nuMP| PExpr_Always |] ->
      return ETrans_Lifetime
    [nuMP| PExpr_LLVMWord _ |] -> return ETrans_LLVM
    [nuMP| PExpr_LLVMOffset _ _ |] -> return ETrans_LLVM
    [nuMP| PExpr_Fun _ |] -> return ETrans_Fun
    [nuMP| PExpr_PermListNil |] -> return $ ETrans_Term unitTypeOpenTerm
    [nuMP| PExpr_PermListCons _ _ p l |] ->
      ETrans_Term <$> (pairTypeOpenTerm <$>
                       (typeTransTupleType <$> translate p) <*>
                       (translate1 l))
    [nuMP| PExpr_RWModality _ |] -> return ETrans_RWModality

    -- LLVM shapes are translated to types
    [nuMP| PExpr_EmptyShape |] -> return $ ETrans_Term unitTypeOpenTerm
    [nuMP| PExpr_NamedShape _ _ nmsh args |] ->
      case mbMatch $ fmap namedShapeBody nmsh of
        [nuMP| DefinedShapeBody _ |] ->
          translate (mbMap2 unfoldNamedShape nmsh args)
        [nuMP| OpaqueShapeBody _ trans_id |] ->
          ETrans_Term <$> applyOpenTermMulti (globalOpenTerm $ mbLift trans_id) <$>
          transTerms <$> translate args
        [nuMP| RecShapeBody _ trans_id _ |] ->
          ETrans_Term <$> applyOpenTermMulti (globalOpenTerm $ mbLift trans_id) <$>
          transTerms <$> translate args
    [nuMP| PExpr_EqShape _ |] -> return $ ETrans_Term unitTypeOpenTerm
    [nuMP| PExpr_PtrShape _ _ sh |] -> translate sh
    [nuMP| PExpr_FieldShape fsh |] ->
      ETrans_Term <$> tupleOfTypes <$> translate fsh
    [nuMP| PExpr_ArrayShape mb_len _ mb_fshs |] ->
      do let w = natVal4 mb_len
         let w_term = natOpenTerm w
         len_term <- translate1 mb_len
         elem_tp <- tupleOfTypes <$> concat <$> mapM translate (mbList mb_fshs)
         return $ ETrans_Term $
           applyOpenTermMulti (globalOpenTerm "Prelude.BVVec")
           [w_term, len_term, elem_tp]
    [nuMP| PExpr_SeqShape sh1 sh2 |] ->
      ETrans_Term <$> (pairTypeOpenTerm <$> translate1 sh1 <*> translate1 sh2)
    [nuMP| PExpr_OrShape sh1 sh2 |] ->
      ETrans_Term <$>
      ((\t1 t2 -> dataTypeOpenTerm "Prelude.Either" [t1,t2])
       <$> translate1 sh1 <*> translate1 sh2)
    [nuMP| PExpr_ExShape mb_sh |] ->
      do tp_trans <- translate $ fmap bindingType mb_sh
         tp_f_trm <- lambdaTupleTransM "x_exsh" tp_trans $ \e ->
           transTupleTerm <$> inExtTransM e (translate $ mbCombine RL.typeCtxProxies mb_sh)
         return $ ETrans_Term (dataTypeOpenTerm "Prelude.Sigma"
                               [typeTransTupleType tp_trans, tp_f_trm])

    [nuMP| PExpr_ValPerm p |] ->
      ETrans_Term <$> typeTransTupleType <$> translate p

-- LLVM field shapes translate to the types that the permission they contain
-- translates to
instance TransInfo info =>
         Translate info ctx (LLVMFieldShape w) [OpenTerm] where
  translate (mbMatch -> [nuMP| LLVMFieldShape p |]) = typeTransTypes <$> translate p

instance TransInfo info =>
         Translate info ctx (PermExprs as) (ExprTransCtx as) where
  translate mb_exprs = case mbMatch mb_exprs of
    [nuMP| PExprs_Nil |] -> return MNil
    [nuMP| PExprs_Cons es e |] ->
      (:>:) <$> translate es <*> translate e

instance TransInfo info => Translate info ctx (BVFactor w) OpenTerm where
  translate mb_f = case mbMatch mb_f of
    [nuMP| BVFactor (BV.BV 1) x |] -> translate1 (fmap PExpr_Var x)
    [nuMP| BVFactor i x |] ->
      let w = natRepr4 x in
      bvMulOpenTerm (natValue w) (bvLitOpenTerm w $ mbLift i) <$>
      translate1 (fmap PExpr_Var x)


----------------------------------------------------------------------
-- * Translating Permissions to Types
----------------------------------------------------------------------

-- | The result of translating a "proof element" of a permission of type
-- @'ValuePerm' a@. The idea here is that, for a permission implication or typed
-- statement that consumes or emits permission @p@, the translation consumes or
-- emits an element of the SAW type @'translate' p@.
--
-- Another way to look at a @'PermTrans'@ for permission @p@ is that it is a
-- partially static representation (in the sense of the partial evaluation
-- literature) of a SAW expression of type @'translate' p@. Note that we do
-- not include special representations for disjunctions, existentials, or
-- recursive permissions, however, because our type-checker does not
-- generally introduce these forms as intermediate values.
data PermTrans (ctx :: RList CrucibleType) (a :: CrucibleType) where
  -- | An @eq(e)@ permission has no computational content
  PTrans_Eq :: Mb ctx (PermExpr a) -> PermTrans ctx a

  -- | A conjuction of atomic permission translations
  PTrans_Conj :: [AtomicPermTrans ctx a] -> PermTrans ctx a

  -- | The translation of a defined permission is a wrapper around the
  -- translation of what it is defined as
  PTrans_Defined :: NamedPermName (DefinedSort b) args a ->
                    Mb ctx (PermExprs args) -> Mb ctx (PermOffset a) ->
                    PermTrans ctx a -> PermTrans ctx a

  -- | The translation for disjunctive, existential, and named permissions
  PTrans_Term :: Mb ctx (ValuePerm a) -> OpenTerm -> PermTrans ctx a


-- | The 'PermTrans' type for atomic permissions
data AtomicPermTrans ctx a where

  -- | The translation of an LLVM field permission is just the translation of
  -- its contents
  APTrans_LLVMField :: (1 <= w, KnownNat w, 1 <= sz, KnownNat sz) =>
                       Mb ctx (LLVMFieldPerm w sz) ->
                       PermTrans ctx (LLVMPointerType sz) ->
                       AtomicPermTrans ctx (LLVMPointerType w)

  -- | LLVM array permisions are translated to an 'LLVMArrayPermTrans'
  APTrans_LLVMArray :: (1 <= w, KnownNat w) =>
                       LLVMArrayPermTrans ctx w ->
                       AtomicPermTrans ctx (LLVMPointerType w)

  -- | The translation of an LLVM block permission is an element of the
  -- translation of its shape to a type
  APTrans_LLVMBlock :: (1 <= w, KnownNat w) =>
                       Mb ctx (LLVMBlockPerm w) -> OpenTerm ->
                       AtomicPermTrans ctx (LLVMPointerType w)

  -- | LLVM free permissions have no computational content
  APTrans_LLVMFree :: (1 <= w, KnownNat w) =>
                      Mb ctx (PermExpr (BVType w)) ->
                      AtomicPermTrans ctx (LLVMPointerType w)

  -- | LLVM function pointer permissions have the same computational content as
  -- a function permission
  APTrans_LLVMFunPtr :: (1 <= w, KnownNat w) =>
                        TypeRepr (FunctionHandleType cargs ret) ->
                        PermTrans ctx (FunctionHandleType cargs ret) ->
                        AtomicPermTrans ctx (LLVMPointerType w)

  -- | IsLLVMPtr permissions have no computational content
  APTrans_IsLLVMPtr :: (1 <= w, KnownNat w) =>
                       AtomicPermTrans ctx (LLVMPointerType w)

  -- | The translation of an LLVMBlockShape permission is an element of the
  -- translation of its shape to a type
  APTrans_LLVMBlockShape :: (1 <= w, KnownNat w) =>
                            Mb ctx (PermExpr (LLVMShapeType w)) -> OpenTerm ->
                            AtomicPermTrans ctx (LLVMBlockType w)

  -- | Perm_NamedConj permissions are a permission + a term
  APTrans_NamedConj :: NameSortIsConj ns ~ 'True =>
                       NamedPermName ns args a -> Mb ctx (PermExprs args) ->
                       Mb ctx (PermOffset a) -> OpenTerm ->
                       AtomicPermTrans ctx a

  -- | Defined Perm_NamedConj permissions are just a wrapper around the
  -- translation of the permission definition
  APTrans_DefinedNamedConj :: NamedPermName (DefinedSort 'True) args a ->
                              Mb ctx (PermExprs args) ->
                              Mb ctx (PermOffset a) ->
                              PermTrans ctx a ->
                              AtomicPermTrans ctx a

  -- | LLVM frame permissions have no computational content
  APTrans_LLVMFrame :: (1 <= w, KnownNat w) =>
                       Mb ctx (LLVMFramePerm w) ->
                       AtomicPermTrans ctx (LLVMFrameType w)

  -- | LOwned permissions translate to a monadic function from (the translation
  -- of) the input permissions to the output permissions
  APTrans_LOwned :: Mb ctx [PermExpr LifetimeType] ->
                    Mb ctx (LOwnedPerms ps_in) ->
                    Mb ctx (LOwnedPerms ps_out) ->
                    OpenTerm -> AtomicPermTrans ctx LifetimeType

  -- | LCurrent permissions have no computational content
  APTrans_LCurrent :: Mb ctx (PermExpr LifetimeType) ->
                      AtomicPermTrans ctx LifetimeType

  -- | LFinished permissions have no computational content
  APTrans_LFinished :: AtomicPermTrans ctx LifetimeType

  -- | The translation of a struct permission is sequence of the translations of
  -- the permissions in the struct permission
  APTrans_Struct :: PermTransCtx ctx (CtxToRList args) ->
                    AtomicPermTrans ctx (StructType args)

  -- | The translation of functional permission is a SAW term of functional type
  APTrans_Fun :: Mb ctx (FunPerm ghosts (CtxToRList cargs) ret) -> OpenTerm ->
                 AtomicPermTrans ctx (FunctionHandleType cargs ret)

  -- | Propositional permissions are represented by a SAW term
  APTrans_BVProp :: (1 <= w, KnownNat w) => BVPropTrans ctx w ->
                    AtomicPermTrans ctx (LLVMPointerType w)


-- | The translation of a proof of a 'BVProp'
data BVPropTrans ctx w = BVPropTrans (Mb ctx (BVProp w)) OpenTerm

-- | Build the translation of a 'BVProp' permission from a proof of it
bvPropPerm :: (1 <= w, KnownNat w) => BVPropTrans ctx w ->
              PermTrans ctx (LLVMPointerType w)
bvPropPerm prop = PTrans_Conj [APTrans_BVProp prop]

-- | The translation of a 'BVRange' is the translation of its two elements
data BVRangeTrans ctx w =
  BVRangeTrans (Mb ctx (BVRange w))
  (ExprTrans (BVType w)) (ExprTrans (BVType w))

-- | Extract the translation of the offset from the translation of a 'BVRange'
bvRangeTransOff :: BVRangeTrans ctx w -> ExprTrans (BVType w)
bvRangeTransOff (BVRangeTrans _ off _) = off

-- | Extract the translation of the length from the translation of a 'BVRange'
bvRangeTransLen :: BVRangeTrans ctx w -> ExprTrans (BVType w)
bvRangeTransLen (BVRangeTrans _ _ len) = len

-- | The translation of an LLVM array permission is a SAW term of @BVVec@ type,
-- along with a type translation for its fields and proof terms stating that all
-- of the borrows are in the array. Note that the type translation for the
-- fields is always a 'tupleTypeTrans', i.e., has at most one SAW type.
data LLVMArrayPermTrans ctx w = LLVMArrayPermTrans {
  llvmArrayTransPerm :: Mb ctx (LLVMArrayPerm w),
  llvmArrayTransLen :: OpenTerm,
  llvmArrayTransFields :: TypeTrans [AtomicPermTrans ctx (LLVMPointerType w)],
  -- llvmArrayTransBorrows :: [LLVMArrayBorrowTrans ctx w],
  llvmArrayTransTerm :: OpenTerm
  }

-- | The translation of an LLVM array index is the translation of the cell
-- number plus the field number (which is statically known)
data LLVMArrayIndexTrans ctx w =
  LLVMArrayIndexTrans (Mb ctx (PermExpr (BVType w))) OpenTerm Int

-- | Get back the 'LLVMArrayIndex' from an 'LLVMArrayIndexTrans'
llvmArrayIndexUnTrans :: LLVMArrayIndexTrans ctx w -> Mb ctx (LLVMArrayIndex w)
llvmArrayIndexUnTrans (LLVMArrayIndexTrans mb_i _ j) =
  fmap (flip LLVMArrayIndex j) mb_i

-- | The translation of an 'LLVMArrayBorrow' is an element / proof of the
-- translation of the the 'BVProp' returned by 'llvmArrayBorrowInArrayBase'
{-
data LLVMArrayBorrowTrans ctx w =
  LLVMArrayBorrowTrans
  { llvmArrayBorrowTransBorrow :: Mb ctx (LLVMArrayBorrow w),
    llvmArrayBorrowTransProps :: [BVPropTrans ctx w] }
-}

-- | The translation of the vacuously true permission
pattern PTrans_True :: PermTrans ctx a
pattern PTrans_True = PTrans_Conj []

-- | Build a type translation for a disjunctive, existential, or named
-- permission that uses the 'PTrans_Term' constructor
mkPermTypeTrans1 :: Mb ctx (ValuePerm a) -> OpenTerm ->
                    TypeTrans (PermTrans ctx a)
mkPermTypeTrans1 mb_p tp = mkTypeTrans1 tp (PTrans_Term mb_p)

-- | Extract the body of a conjunction or raise an error
unPTransConj :: String -> PermTrans ctx a -> [AtomicPermTrans ctx a]
unPTransConj _ (PTrans_Conj ps) = ps
unPTransConj str _ = error (str ++ ": not a conjunction")

-- | Extract the body of a conjunction, which should have exactly one conjunct,
-- or raise an error
unPTransConj1 :: String -> PermTrans ctx a -> AtomicPermTrans ctx a
unPTransConj1 str ptrans =
  case unPTransConj str ptrans of
    [aptrans] -> aptrans
    _ -> error (str ++ ": not a single-element conjunction")

-- | Extract out a list of proofs of 'BVProp's from a proof of a conjunction
unPTransBVProps :: String -> PermTrans ctx (LLVMPointerType w) ->
                   [BVPropTrans ctx w]
unPTransBVProps _ ptrans
  | PTrans_Conj ps <- ptrans
  , Just transs <- mapM (\ap -> case ap of
                            APTrans_BVProp p -> Just p
                            _ -> Nothing) ps
  = transs
unPTransBVProps str _ = error (str ++ ": not a list of BVProp permissions")

-- | Extract the body of a conjunction of a single field permission
unPTransLLVMField :: String -> NatRepr sz ->
                     PermTrans ctx (LLVMPointerType w) ->
                     (Mb ctx (LLVMFieldPerm w sz),
                      PermTrans ctx (LLVMPointerType sz))
unPTransLLVMField _ sz (PTrans_Conj [APTrans_LLVMField mb_fp ptrans])
  | Just Refl <- testEquality sz (mbLift $ fmap llvmFieldSize mb_fp)
  = (mb_fp, ptrans)
unPTransLLVMField str _ _ =
  error (str ++ ": not an LLVM field permission of the required size")

-- | Extract the body of a conjunction of a single array permission
unPTransLLVMArray :: String -> PermTrans ctx (LLVMPointerType w) ->
                     LLVMArrayPermTrans ctx w
unPTransLLVMArray _ (PTrans_Conj [APTrans_LLVMArray aptrans]) = aptrans
unPTransLLVMArray str _ = error (str ++ ": not an LLVM array permission")

-- | Add a borrow translation to the translation of an array permission

-- | A context mapping bound names to their perm translations
type PermTransCtx ctx ps = RAssign (PermTrans ctx) ps

-- | Build a permission translation context with just @true@ permissions
truePermTransCtx :: CruCtx ps -> PermTransCtx ctx ps
truePermTransCtx CruCtxNil = MNil
truePermTransCtx (CruCtxCons ctx _) = truePermTransCtx ctx :>: PTrans_True

-- | Build a permission translation context with equality permissions
eqPermTransCtx :: forall (ctx :: RList CrucibleType) (ps :: RList CrucibleType) any.
                  RAssign any ctx -> RAssign (Member ctx) ps ->
                  PermTransCtx ctx ps
eqPermTransCtx ns =
  RL.map (\memb -> PTrans_Eq $ nuMulti (RL.map (\_-> Proxy) ns) (PExpr_Var . RL.get memb))


instance IsTermTrans (PermTrans ctx a) where
  transTerms (PTrans_Eq _) = []
  transTerms (PTrans_Conj aps) = transTerms aps
  transTerms (PTrans_Defined _ _ _ ptrans) = transTerms ptrans
  transTerms (PTrans_Term _ t) = [t]

instance IsTermTrans (PermTransCtx ctx ps) where
  transTerms MNil = []
  transTerms (ctx :>: ptrans) = transTerms ctx ++ transTerms ptrans

instance IsTermTrans (AtomicPermTrans ctx a) where
  transTerms (APTrans_LLVMField _ ptrans) = transTerms ptrans
  transTerms (APTrans_LLVMArray arr_trans) = transTerms arr_trans
  transTerms (APTrans_LLVMBlock _ t) = [t]
  transTerms (APTrans_LLVMFree _) = []
  transTerms (APTrans_LLVMFunPtr _ trans) = transTerms trans
  transTerms APTrans_IsLLVMPtr = []
  transTerms (APTrans_LLVMBlockShape _ t) = [t]
  transTerms (APTrans_NamedConj _ _ _ t) = [t]
  transTerms (APTrans_DefinedNamedConj _ _ _ ptrans) = transTerms ptrans
  transTerms (APTrans_LLVMFrame _) = []
  transTerms (APTrans_LOwned _ _ _ t) = [t]
  transTerms (APTrans_LCurrent _) = []
  transTerms APTrans_LFinished = []
  transTerms (APTrans_Struct pctx) = transTerms pctx
  transTerms (APTrans_Fun _ t) = [t]
  transTerms (APTrans_BVProp prop) = transTerms prop

instance IsTermTrans (BVPropTrans ctx w) where
  transTerms (BVPropTrans _ t) = [t]

instance IsTermTrans (BVRangeTrans ctx w) where
  transTerms (BVRangeTrans _ trans1 trans2) =
    transTerms trans1 ++ transTerms trans2

instance IsTermTrans (LLVMArrayPermTrans ctx a) where
  transTerms arr_trans =
    [llvmArrayTransTerm arr_trans] -- : transTerms (llvmArrayTransBorrows arr_trans)

{-
instance IsTermTrans (LLVMArrayBorrowTrans ctx w) where
  transTerms (LLVMArrayBorrowTrans _ prop_transs) = transTerms prop_transs
-}

-- | Map a context of perm translations to a list of 'OpenTerm's, dropping the
-- "invisible" ones whose permissions are translated to 'Nothing'
permCtxToTerms :: PermTransCtx ctx tps -> [OpenTerm]
permCtxToTerms = concat . RL.mapToList transTerms

-- | Extract out the permission of a permission translation result
permTransPerm :: RAssign Proxy ctx -> PermTrans ctx a -> Mb ctx (ValuePerm a)
permTransPerm _ (PTrans_Eq e) = fmap ValPerm_Eq e
permTransPerm prxs (PTrans_Conj ts) =
  fmap ValPerm_Conj $ foldr (mbMap2 (:)) (nuMulti prxs $ const []) $
  map (atomicPermTransPerm prxs) ts
permTransPerm _ (PTrans_Defined npn mb_args mb_off _) =
  mbMap2 (ValPerm_Named npn) mb_args mb_off
permTransPerm _ (PTrans_Term p _) = p

-- | Extract out the atomic permission of an atomic permission translation result
atomicPermTransPerm :: RAssign Proxy ctx -> AtomicPermTrans ctx a ->
                       Mb ctx (AtomicPerm a)
atomicPermTransPerm _ (APTrans_LLVMField fld _) = fmap Perm_LLVMField fld
atomicPermTransPerm _ (APTrans_LLVMArray arr_trans) =
  fmap Perm_LLVMArray $ llvmArrayTransPerm arr_trans
atomicPermTransPerm _ (APTrans_LLVMBlock mb_bp _) = fmap Perm_LLVMBlock mb_bp
atomicPermTransPerm _ (APTrans_LLVMFree e) = fmap Perm_LLVMFree e
atomicPermTransPerm prxs (APTrans_LLVMFunPtr tp ptrans) =
  fmap (Perm_LLVMFunPtr tp) (permTransPerm prxs ptrans)
atomicPermTransPerm prxs APTrans_IsLLVMPtr = nuMulti prxs $ const Perm_IsLLVMPtr
atomicPermTransPerm _ (APTrans_LLVMBlockShape mb_sh _) =
  fmap Perm_LLVMBlockShape mb_sh
atomicPermTransPerm _ (APTrans_NamedConj npn args off _) =
  mbMap2 (Perm_NamedConj npn) args off
atomicPermTransPerm _ (APTrans_DefinedNamedConj npn args off _) =
  mbMap2 (Perm_NamedConj npn) args off
atomicPermTransPerm _ (APTrans_LLVMFrame fp) = fmap Perm_LLVMFrame fp
atomicPermTransPerm _ (APTrans_LOwned ls ps_in ps_out _) =
  mbMap3 Perm_LOwned ls ps_in ps_out
atomicPermTransPerm _ (APTrans_LCurrent l) = fmap Perm_LCurrent l
atomicPermTransPerm prxs APTrans_LFinished = nus prxs $ const Perm_LFinished
atomicPermTransPerm prxs (APTrans_Struct ps) =
  fmap Perm_Struct $ permTransCtxPerms prxs ps
atomicPermTransPerm _ (APTrans_Fun fp _) = fmap Perm_Fun fp
atomicPermTransPerm _ (APTrans_BVProp (BVPropTrans prop _)) =
  fmap Perm_BVProp prop

-- | Extract out the permissions from a context of permission translations
permTransCtxPerms :: RAssign Proxy ctx -> PermTransCtx ctx ps ->
                     Mb ctx (ValuePerms ps)
permTransCtxPerms prxs MNil = nuMulti prxs $ const ValPerms_Nil
permTransCtxPerms prxs (ptranss :>: ptrans) =
  mbMap2 ValPerms_Cons (permTransCtxPerms prxs ptranss) (permTransPerm prxs ptrans)

-- | Extract out the LLVM borrow from its translation
{-
borrowTransMbBorrow :: LLVMArrayBorrowTrans ctx w -> Mb ctx (LLVMArrayBorrow w)
borrowTransMbBorrow (LLVMArrayBorrowTrans mb_b _) = mb_b
-}

-- | Test that a permission equals that of a permission translation
permTransPermEq :: PermTrans ctx a -> Mb ctx (ValuePerm a) -> Bool
permTransPermEq ptrans mb_p =
  permTransPerm (mbToProxy mb_p) ptrans == mb_p


extsMb :: CruCtx ctx2 -> Mb ctx a -> Mb (ctx :++: ctx2) a
extsMb ctx = mbCombine proxies . fmap (nus proxies . const)
  where
    proxies = cruCtxProxies ctx

-- | Generic function to extend the context of the translation of a permission
class ExtPermTrans f where
  extPermTrans :: f ctx a -> f (ctx :> tp) a

instance ExtPermTrans PermTrans where
  extPermTrans (PTrans_Eq e) = PTrans_Eq $ extMb e
  extPermTrans (PTrans_Conj aps) = PTrans_Conj (map extPermTrans aps)
  extPermTrans (PTrans_Defined n args a ptrans) =
    PTrans_Defined n (extMb args) (extMb a) (extPermTrans ptrans)
  extPermTrans (PTrans_Term p t) = PTrans_Term (extMb p) t

instance ExtPermTrans AtomicPermTrans where
  extPermTrans (APTrans_LLVMField fld ptrans) =
    APTrans_LLVMField (extMb fld) (extPermTrans ptrans)
  extPermTrans (APTrans_LLVMArray arr_trans) =
    APTrans_LLVMArray $ extPermTrans arr_trans
  extPermTrans (APTrans_LLVMBlock mb_bp t) = APTrans_LLVMBlock (extMb mb_bp) t
  extPermTrans (APTrans_LLVMFree e) = APTrans_LLVMFree $ extMb e
  extPermTrans (APTrans_LLVMFunPtr tp ptrans) =
    APTrans_LLVMFunPtr tp (extPermTrans ptrans)
  extPermTrans APTrans_IsLLVMPtr = APTrans_IsLLVMPtr
  extPermTrans (APTrans_LLVMBlockShape mb_sh t) =
    APTrans_LLVMBlockShape (extMb mb_sh) t
  extPermTrans (APTrans_NamedConj npn args off t) =
    APTrans_NamedConj npn (extMb args) (extMb off) t
  extPermTrans (APTrans_DefinedNamedConj npn args off ptrans) =
    APTrans_DefinedNamedConj npn (extMb args) (extMb off) (extPermTrans ptrans)
  extPermTrans (APTrans_LLVMFrame fp) = APTrans_LLVMFrame $ extMb fp
  extPermTrans (APTrans_LOwned ls ps_in ps_out t) =
    APTrans_LOwned (extMb ls) (extMb ps_in) (extMb ps_out) t
  extPermTrans (APTrans_LCurrent p) = APTrans_LCurrent $ extMb p
  extPermTrans APTrans_LFinished = APTrans_LFinished
  extPermTrans (APTrans_Struct ps) = APTrans_Struct $ RL.map extPermTrans ps
  extPermTrans (APTrans_Fun fp t) = APTrans_Fun (extMb fp) t
  extPermTrans (APTrans_BVProp prop_trans) =
    APTrans_BVProp $ extPermTrans prop_trans

instance ExtPermTrans LLVMArrayPermTrans where
  extPermTrans (LLVMArrayPermTrans ap len flds {- bs -} t) =
    LLVMArrayPermTrans (extMb ap) len (fmap (map extPermTrans) flds)
    {- (map extPermTrans bs) -} t

{-
instance ExtPermTrans LLVMArrayBorrowTrans where
  extPermTrans (LLVMArrayBorrowTrans mb_b prop_transs) =
    LLVMArrayBorrowTrans (extMb mb_b) (map extPermTrans prop_transs)
-}

instance ExtPermTrans BVPropTrans where
  extPermTrans (BVPropTrans prop t) = BVPropTrans (extMb prop) t

instance ExtPermTrans BVRangeTrans where
  extPermTrans (BVRangeTrans rng t1 t2) = BVRangeTrans (extMb rng) t1 t2

-- | Extend the context of a permission translation context
extPermTransCtx :: PermTransCtx ctx ps -> PermTransCtx (ctx :> tp) ps
extPermTransCtx = RL.map extPermTrans

-- | Add another permission translation to a permission translation context
consPermTransCtx :: PermTransCtx ctx ps -> PermTrans ctx a ->
                    PermTransCtx ctx (ps :> a)
consPermTransCtx = (:>:)

-- | Apply 'offsetLLVMAtomicPerm' to the permissions associated with an atomic
-- permission translation, returning 'Nothing' if the offset does not exist
offsetLLVMAtomicPermTrans :: (1 <= w, KnownNat w) => Mb ctx (PermExpr (BVType w)) ->
                             AtomicPermTrans ctx (LLVMPointerType w) ->
                             Maybe (AtomicPermTrans ctx (LLVMPointerType w))
offsetLLVMAtomicPermTrans mb_off ptrans
  | [nuMP| Just 0 |] <- mbMatch $ fmap bvMatchConstInt mb_off = Just ptrans
offsetLLVMAtomicPermTrans mb_off (APTrans_LLVMField fld ptrans) =
  Just $ APTrans_LLVMField (mbMap2 offsetLLVMFieldPerm mb_off fld) ptrans
offsetLLVMAtomicPermTrans mb_off (APTrans_LLVMArray
                                  (LLVMArrayPermTrans ap len flds {- bs -} t)) =
  Just $ APTrans_LLVMArray $
  LLVMArrayPermTrans (mbMap2 offsetLLVMArrayPerm mb_off ap) len flds {- bs -} t
offsetLLVMAtomicPermTrans mb_off (APTrans_LLVMBlock mb_bp t) =
  Just $ APTrans_LLVMBlock
  (mbMap2 (\off bp ->
            bp { llvmBlockOffset =
                   bvAdd (llvmBlockOffset bp) off } ) mb_off mb_bp)
  t
offsetLLVMAtomicPermTrans _ (APTrans_LLVMFree _) = Nothing
offsetLLVMAtomicPermTrans _ (APTrans_LLVMFunPtr _ _) = Nothing
offsetLLVMAtomicPermTrans _ p@APTrans_IsLLVMPtr = Just p
offsetLLVMAtomicPermTrans off (APTrans_NamedConj npn args off' t) =
  Just $ APTrans_NamedConj npn args (mbMap2 addPermOffsets off' $
                                     fmap mkLLVMPermOffset off) t
offsetLLVMAtomicPermTrans off (APTrans_DefinedNamedConj npn args off' ptrans) =
  Just $ APTrans_DefinedNamedConj npn args (mbMap2 addPermOffsets off' $
                                            fmap mkLLVMPermOffset off)
  (offsetLLVMPermTrans off ptrans)
offsetLLVMAtomicPermTrans _ _ = Nothing

-- | Apply 'offsetLLVMPerm' to the permissions associated with a permission
-- translation
offsetLLVMPermTrans :: (1 <= w, KnownNat w) => Mb ctx (PermExpr (BVType w)) ->
                       PermTrans ctx (LLVMPointerType w) ->
                       PermTrans ctx (LLVMPointerType w)
offsetLLVMPermTrans mb_off (PTrans_Eq mb_e) =
  PTrans_Eq $ mbMap2 (\off e -> addLLVMOffset e (bvNegate off)) mb_off mb_e
offsetLLVMPermTrans mb_off (PTrans_Conj ps) =
  PTrans_Conj $ mapMaybe (offsetLLVMAtomicPermTrans mb_off) ps
offsetLLVMPermTrans mb_off (PTrans_Defined n args off ptrans) =
  PTrans_Defined n args (mbMap2 addPermOffsets off
                         (fmap mkLLVMPermOffset mb_off)) ptrans
offsetLLVMPermTrans mb_off (PTrans_Term mb_p t) =
  PTrans_Term (mbMap2 offsetLLVMPerm mb_off mb_p) t

-- | Apply 'offsetPerm' to the permissions associated with a permission
-- translation
offsetPermTrans :: Mb ctx (PermOffset a) -> PermTrans ctx a -> PermTrans ctx a
offsetPermTrans mb_off = case mbMatch mb_off of
  [nuMP| NoPermOffset |] -> id
  [nuMP| LLVMPermOffset off |] -> offsetLLVMPermTrans off

-- | Get the SAW type of the cells (= lists of fields) of the translation of an
-- LLVM array permission
llvmArrayTransCellType :: LLVMArrayPermTrans ctx w -> OpenTerm
llvmArrayTransCellType = typeTransType1 . llvmArrayTransFields

{-
-- | Add a borrow to an LLVM array permission translation
llvmArrayTransAddBorrow :: LLVMArrayBorrowTrans ctx w ->
                           LLVMArrayPermTrans ctx w ->
                           LLVMArrayPermTrans ctx w
llvmArrayTransAddBorrow b arr_trans =
  arr_trans { llvmArrayTransPerm =
                mbMap2 llvmArrayAddBorrow (llvmArrayBorrowTransBorrow b)
                (llvmArrayTransPerm arr_trans)
            , llvmArrayTransBorrows = b : llvmArrayTransBorrows arr_trans }

-- | Find the index in the list of borrows of a specific borrow
llvmArrayTransFindBorrowIx :: Mb ctx (LLVMArrayBorrow w) ->
                              LLVMArrayPermTrans ctx w -> Int
llvmArrayTransFindBorrowIx b arr_trans =
  mbLift $ mbMap2 llvmArrayFindBorrow b (llvmArrayTransPerm arr_trans)

-- | Find the index in the list of borrows of a specific borrow
llvmArrayTransFindBorrow :: Mb ctx (LLVMArrayBorrow w) ->
                            LLVMArrayPermTrans ctx w ->
                            LLVMArrayBorrowTrans ctx w
llvmArrayTransFindBorrow b arr_trans =
  llvmArrayTransBorrows arr_trans !! llvmArrayTransFindBorrowIx b arr_trans

-- | Remove a borrow from an LLVM array permission translation
llvmArrayTransRemBorrow :: LLVMArrayBorrowTrans ctx w ->
                           LLVMArrayPermTrans ctx w ->
                           LLVMArrayPermTrans ctx w
llvmArrayTransRemBorrow b_trans arr_trans =
  let b = llvmArrayBorrowTransBorrow b_trans in
  arr_trans { llvmArrayTransPerm =
                mbMap2 llvmArrayRemBorrow b (llvmArrayTransPerm arr_trans)
            , llvmArrayTransBorrows =
                deleteNth (llvmArrayTransFindBorrowIx b arr_trans)
                (llvmArrayTransBorrows arr_trans) }
-}

-- | Read an array cell (= list of fields) of the translation of an LLVM array
-- permission at a given index, given proofs of the propositions that the index
-- is in the array as returned by 'llvmArrayIndexInArray'. Note that the first
-- proposition should always be that the cell number is <= the array length.
getLLVMArrayTransCell :: (1 <= w, KnownNat w) => LLVMArrayPermTrans ctx w ->
                         LLVMArrayIndexTrans ctx w -> [BVPropTrans ctx w] ->
                         [AtomicPermTrans ctx (LLVMPointerType w)]
getLLVMArrayTransCell arr_trans ix@(LLVMArrayIndexTrans _ i_trans _)
  (BVPropTrans _ in_rng_term:_) =
  let w = fromInteger $ natVal arr_trans in
  mapMaybe (offsetLLVMAtomicPermTrans $
            mbMap2 (\ap ix' ->
                     bvAdd (llvmArrayOffset ap) (llvmArrayIndexByteOffset ap ix'))
            (llvmArrayTransPerm arr_trans) (llvmArrayIndexUnTrans ix)) $
  typeTransF (llvmArrayTransFields arr_trans)
  [applyOpenTermMulti (globalOpenTerm "Prelude.atBVVec")
   [natOpenTerm w, llvmArrayTransLen arr_trans,
    llvmArrayTransCellType arr_trans, llvmArrayTransTerm arr_trans,
    i_trans, in_rng_term]]
getLLVMArrayTransCell _ _ [] =
  error "getLLVMArrayTransCell: first proposition is not a BVProp"

{-
-- | Write an array cell (= list of fields) of the translation of an LLVM array
-- permission at a given index, given proofs of the propositions that the index
-- is in the array
setLLVMArrayTransCell :: (1 <= w, KnownNat w) => LLVMArrayPermTrans ctx w ->
                         LLVMArrayIndexTrans ctx w -> [BVPropTrans ctx w] ->
                         [AtomicPermTrans ctx (LLVMPointerType w)] ->
                         LLVMArrayPermTrans ctx w
setLLVMArrayTransCell arr_trans (LLVMArrayIndexTrans _ i_trans _)
  (BVPropTrans _ in_rng_term:_) cell =
  let w = fromInteger $ natVal arr_trans in
  arr_trans {
    llvmArrayTransTerm =
        applyOpenTermMulti (globalOpenTerm "Prelude.updBVVec")
        [natOpenTerm w, llvmArrayTransLen arr_trans,
         llvmArrayTransCellType arr_trans, llvmArrayTransTerm arr_trans,
         i_trans, in_rng_term, transTupleTerm cell] }
-}

-- | Adjust an array cell (= list of fields) of the translation of an LLVM array
-- permission at a given index by applying a function to it
adjustLLVMArrayTransCell :: (1 <= w, KnownNat w) => LLVMArrayPermTrans ctx w ->
                            OpenTerm ->  LLVMArrayIndexTrans ctx w ->
                            LLVMArrayPermTrans ctx w
adjustLLVMArrayTransCell arr_trans f_trm (LLVMArrayIndexTrans _ i_trans _) =
  let w = fromInteger $ natVal arr_trans in
  arr_trans {
    llvmArrayTransTerm =
        applyOpenTermMulti (globalOpenTerm "Prelude.adjustBVVec")
        [natOpenTerm w, llvmArrayTransLen arr_trans,
         llvmArrayTransCellType arr_trans, llvmArrayTransTerm arr_trans,
         f_trm, i_trans] }

-- | Read a field (= element of a cell) of the translation of an LLVM array
-- permission at a given index, given proofs of the propositions that the index
-- is in the array
getLLVMArrayTransField :: (1 <= w, KnownNat w) => LLVMArrayPermTrans ctx w ->
                          LLVMArrayIndexTrans ctx w -> [BVPropTrans ctx w] ->
                          AtomicPermTrans ctx (LLVMPointerType w)
getLLVMArrayTransField arr_trans ix_trans@(LLVMArrayIndexTrans
                                           _ _ j) prop_transs =
  let cell = getLLVMArrayTransCell arr_trans ix_trans prop_transs in
  if j < length cell then cell !! j else
    error "getLLVMArrayTransField: index too large"

-- | Write a field (= element of a cell) of the translation of an LLVM array
-- permission at a given index
setLLVMArrayTransField :: (1 <= w, KnownNat w) => LLVMArrayPermTrans ctx w ->
                          LLVMArrayIndexTrans ctx w ->
                          AtomicPermTrans ctx (LLVMPointerType w) ->
                          LLVMArrayPermTrans ctx w
setLLVMArrayTransField arr_trans ix_trans fld =
  let LLVMArrayIndexTrans _ _ j = ix_trans in
  let f_trm =
        lambdaTrans "fld" (llvmArrayTransFields arr_trans)
        (transTupleTerm . replaceNth j fld) in
  adjustLLVMArrayTransCell arr_trans f_trm ix_trans

{-
-- | Write a field (= element of a cell) of the translation of an LLVM array
-- permission at a given index, given proofs of the propositions that the index
-- is in the array
setLLVMArrayTransField :: (1 <= w, KnownNat w) => LLVMArrayPermTrans ctx w ->
                          LLVMArrayIndexTrans ctx w -> [BVPropTrans ctx w] ->
                          AtomicPermTrans ctx (LLVMPointerType w) ->
                          LLVMArrayPermTrans ctx w
setLLVMArrayTransField arr_trans ix_trans@(LLVMArrayIndexTrans
                                           _ _ j) prop_transs fld' =
  let flds = getLLVMArrayTransCell arr_trans ix_trans prop_transs in
  setLLVMArrayTransCell arr_trans ix_trans prop_transs
  (replaceNth j fld' flds)
-}

-- | Read a slice (= a sub-array) of the translation of an LLVM array permission
-- for the supplied 'BVRange', given the translation of the sub-array permission
-- and proofs of the propositions that the 'BVRange' is in the array as returned
-- by 'llvmArrayCellsInArray'. Note that the first two of these propositions are
-- those returned by 'bvPropRangeSubset'.
getLLVMArrayTransSlice :: (1 <= w, KnownNat w) => LLVMArrayPermTrans ctx w ->
                          TypeTrans (LLVMArrayPermTrans ctx w) ->
                          BVRangeTrans ctx w -> [BVPropTrans ctx w] ->
                          LLVMArrayPermTrans ctx w
getLLVMArrayTransSlice arr_trans sub_arr_tp rng_trans prop_transs =
  let w = fromInteger $ natVal arr_trans
      _mb_ap = llvmArrayTransPerm arr_trans
      elem_tp = llvmArrayTransCellType arr_trans
      len_tm = llvmArrayTransLen arr_trans
      v_tm = llvmArrayTransTerm arr_trans
      off_tm = transTerm1 $ bvRangeTransOff rng_trans
      len'_tm = transTerm1 $ bvRangeTransLen rng_trans
      p1_trans:p2_trans:_ = prop_transs
      BVPropTrans _ p1_tm = p1_trans
      BVPropTrans _ p2_tm = p2_trans in
  typeTransF sub_arr_tp
  [applyOpenTermMulti
   (globalOpenTerm "Prelude.sliceBVVec")
   [natOpenTerm w, len_tm, elem_tp, off_tm, len'_tm, p1_tm, p2_tm, v_tm]]

-- | Write a slice (= a sub-array) of the translation of an LLVM array
-- permission given the translation of the slice and of the offset of that slice
-- in the larger array
setLLVMArrayTransSlice :: (1 <= w, KnownNat w) => LLVMArrayPermTrans ctx w ->
                          LLVMArrayPermTrans ctx w -> OpenTerm ->
                          LLVMArrayPermTrans ctx w
setLLVMArrayTransSlice arr_trans sub_arr_trans off_tm =
  let w = fromInteger $ natVal arr_trans
      _mb_ap = llvmArrayTransPerm arr_trans
      elem_tp = llvmArrayTransCellType arr_trans
      len_tm = llvmArrayTransLen arr_trans
      arr_tm = llvmArrayTransTerm arr_trans
      len'_tm = llvmArrayTransLen sub_arr_trans
      sub_arr_tm = llvmArrayTransTerm sub_arr_trans in
  arr_trans
  { llvmArrayTransTerm =
      applyOpenTermMulti
      (globalOpenTerm "Prelude.updSliceBVVec")
      [natOpenTerm w, len_tm, elem_tp, arr_tm, off_tm, len'_tm, sub_arr_tm] }


instance (1 <= w, KnownNat w, TransInfo info) =>
         Translate info ctx (BVProp w) (TypeTrans (BVPropTrans ctx w)) where
  translate prop = case mbMatch prop of
    [nuMP| BVProp_Eq e1 e2 |] ->
      do let w = natVal4 e1
         t1 <- translate1 e1
         t2 <- translate1 e2
         return $ flip mkTypeTrans1 (BVPropTrans prop) $
           (dataTypeOpenTerm "Prelude.Eq"
            [applyOpenTermMulti (globalOpenTerm "Prelude.Vec")
              [natOpenTerm w,
               globalOpenTerm "Prelude.Bool"],
             t1, t2])

    [nuMP| BVProp_Neq _ _ |] ->
      -- NOTE: we don't need a proof object for not equal proofs, because we don't
      -- actually use them for anything, but it is easier to just have all BVProps
      -- be represented as something, so we use the unit type
      return $ mkTypeTrans1 unitTypeOpenTerm (BVPropTrans prop)

    [nuMP| BVProp_ULt e1 e2 |] ->
      do let w = natVal4 e1
         t1 <- translate1 e1
         t2 <- translate1 e2
         return $ flip mkTypeTrans1 (BVPropTrans prop)
           (dataTypeOpenTerm "Prelude.Eq"
            [globalOpenTerm "Prelude.Bool",
             applyOpenTermMulti (globalOpenTerm "Prelude.bvult")
             [natOpenTerm w, t1, t2],
             trueOpenTerm])

    [nuMP| BVProp_ULeq e1 e2 |] ->
      do let w = natVal4 e1
         t1 <- translate1 e1
         t2 <- translate1 e2
         return $ flip mkTypeTrans1 (BVPropTrans prop)
           (dataTypeOpenTerm "Prelude.Eq"
            [globalOpenTerm "Prelude.Bool",
             applyOpenTermMulti (globalOpenTerm "Prelude.bvule")
             [natOpenTerm w, t1, t2],
             trueOpenTerm])

    [nuMP| BVProp_ULeq_Diff e1 e2 e3 |] ->
      do let w = natVal4 e1
         t1 <- translate1 e1
         t2 <- translate1 e2
         t3 <- translate1 e3
         return $ flip mkTypeTrans1 (BVPropTrans prop)
           (dataTypeOpenTerm "Prelude.Eq"
            [globalOpenTerm "Prelude.Bool",
             applyOpenTermMulti (globalOpenTerm "Prelude.bvule")
             [natOpenTerm w, t1,
              applyOpenTermMulti (globalOpenTerm "Prelude.bvSub")
              [natOpenTerm w, t2, t3]],
             trueOpenTerm])

instance (1 <= w, KnownNat w, TransInfo info) =>
         Translate info ctx (BVRange w) (BVRangeTrans ctx w) where
  translate rng@(mbMatch -> [nuMP| BVRange off len |]) =
    do off_tm <- translate off
       len_tm <- translate len
       return $ BVRangeTrans rng off_tm len_tm

instance (1 <= w, KnownNat w, TransInfo info) =>
         Translate info ctx (LLVMArrayIndex w) (LLVMArrayIndexTrans ctx w) where
  translate (mbMatch -> [nuMP| LLVMArrayIndex mb_i mb_j |]) =
    LLVMArrayIndexTrans mb_i <$> translate1 mb_i <*> return (mbLift mb_j)

-- [| p :: ValuePerm |] = type of the impl translation of reg with perms p
instance TransInfo info =>
         Translate info ctx (ValuePerm a) (TypeTrans (PermTrans ctx a)) where
  translate p = case mbMatch p of
    [nuMP| ValPerm_Eq e |] -> return $ mkTypeTrans0 $ PTrans_Eq e
    [nuMP| ValPerm_Or p1 p2 |] ->
      do tp1 <- translate p1
         tp2 <- translate p2
         return $ mkPermTypeTrans1 p (eitherTypeTrans tp1 tp2)
    [nuMP| ValPerm_Exists p1 |] ->
      do let tp = mbBindingType p1
         tp_trans <- translateClosed tp
         mkPermTypeTrans1 p <$>
           sigmaTypeTransM "x_ex" tp_trans (\x -> inExtTransM x $
                                                  translate $ mbCombine RL.typeCtxProxies p1)
    [nuMP| ValPerm_Named npn args off |] ->
      do env <- infoEnv <$> ask
         args_trans <- translate args
         case lookupNamedPerm env (mbLift npn) of
           Just (NamedPerm_Opaque op) ->
             return $ mkPermTypeTrans1 p (applyOpenTermMulti
                                          (globalOpenTerm $ opaquePermTrans op)
                                          (transTerms args_trans))
           Just (NamedPerm_Rec rp) ->
             return $ mkPermTypeTrans1 p (applyOpenTermMulti
                                          (globalOpenTerm $ recPermTransType rp)
                                          (transTerms args_trans))
           Just (NamedPerm_Defined dp) ->
             fmap (PTrans_Defined (mbLift npn) args off) <$>
             translate (mbMap2 (unfoldDefinedPerm dp) args off)
           Nothing -> error "Unknown permission name!"
    [nuMP| ValPerm_Conj ps |] ->
      fmap PTrans_Conj <$> listTypeTrans <$> mapM translate (mbList ps)
    [nuMP| ValPerm_Var x _ |] ->
      mkPermTypeTrans1 p <$> translate1 x

instance TransInfo info =>
         Translate info ctx (AtomicPerm a) (TypeTrans
                                            (AtomicPermTrans ctx a)) where
  translate mb_p = case mbMatch mb_p of
    [nuMP| Perm_LLVMField fld |] ->
      fmap (APTrans_LLVMField fld) <$> translate (fmap llvmFieldContents fld)

    [nuMP| Perm_LLVMArray ap |] ->
      fmap APTrans_LLVMArray <$> translate ap

    [nuMP| Perm_LLVMBlock bp |] ->
      do tp <- translate1 (fmap llvmBlockShape bp)
         return $ mkTypeTrans1 tp (APTrans_LLVMBlock bp)

    [nuMP| Perm_LLVMFree e |] ->
      return $ mkTypeTrans0 $ APTrans_LLVMFree e
    [nuMP| Perm_LLVMFunPtr tp p |] ->
      translate p >>= \tp_ptrans ->
      return $ fmap (APTrans_LLVMFunPtr $ mbLift tp) tp_ptrans
    [nuMP| Perm_IsLLVMPtr |] ->
      return $ mkTypeTrans0 APTrans_IsLLVMPtr
    [nuMP| Perm_LLVMBlockShape sh |] ->
      do tp <- translate1 sh
         return $ mkTypeTrans1 tp (APTrans_LLVMBlockShape sh)
    [nuMP| Perm_NamedConj npn args off |]
      | [nuMP| DefinedSortRepr _ |] <- mbMatch $ fmap namedPermNameSort npn ->
        -- To translate P<args>@off as an atomic permission, we translate it as a
        -- normal permission and map the resulting PermTrans to an AtomicPermTrans
        do tptrans <- translate $ mbMap2 (ValPerm_Named $ mbLift npn) args off
           return $ fmap (APTrans_DefinedNamedConj (mbLift npn) args off) tptrans
    [nuMP| Perm_NamedConj npn args off |] ->
      -- To translate P<args>@off as an atomic permission, we translate it as a
      -- normal permission and map the resulting PermTrans to an AtomicPermTrans
      do ptrans <- translate $ mbMap2 (ValPerm_Named $ mbLift npn) args off
         return $ fmap (\(PTrans_Term _ t) ->
                         APTrans_NamedConj (mbLift npn) args off t) ptrans
    [nuMP| Perm_LLVMFrame fp |] ->
      return $ mkTypeTrans0 $ APTrans_LLVMFrame fp
    [nuMP| Perm_LOwned ls ps_in ps_out |] ->
      do tp_in <- translate1 ps_in
         tp_out <- translate1 ps_out
         let tp = arrowOpenTerm "ps" tp_in (applyOpenTerm
                                            (globalOpenTerm "Prelude.CompM")
                                            tp_out)
         return $ mkTypeTrans1 tp (APTrans_LOwned ls ps_in ps_out)
    [nuMP| Perm_LCurrent l |] ->
      return $ mkTypeTrans0 $ APTrans_LCurrent l
    [nuMP| Perm_LFinished |] ->
      return $ mkTypeTrans0 APTrans_LFinished
    [nuMP| Perm_Struct ps |] ->
      fmap APTrans_Struct <$> translate ps
    [nuMP| Perm_Fun fun_perm |] ->
      translate fun_perm >>= \tp_term ->
      return $ mkTypeTrans1 tp_term (APTrans_Fun fun_perm)
    [nuMP| Perm_BVProp prop |] ->
      fmap APTrans_BVProp <$> translate prop

-- | Translate an array permission to a 'TypeTrans' for an array permission
-- translation, also returning the translations of the bitvector width as a
-- natural, the length of the array as a bitvector, and the type of the elements
-- of the translation of the array
translateLLVMArrayPerm :: (1 <= w, KnownNat w, TransInfo info) =>
                          Mb ctx (LLVMArrayPerm w) ->
                          TransM info ctx (OpenTerm,OpenTerm,OpenTerm,
                                           TypeTrans (LLVMArrayPermTrans ctx w))
translateLLVMArrayPerm mb_ap =
  do let w = natVal2 mb_ap
     let w_term = natOpenTerm w
     let mb_len = fmap llvmArrayLen mb_ap
     let mb_flds = fmap llvmArrayFields mb_ap
     flds_trans <-
       tupleTypeTrans <$> listTypeTrans <$>
       mapM (translate . fmap llvmArrayFieldToAtomicPerm) (mbList mb_flds)
     len_term <- translate1 mb_len
     let elem_tp = typeTransType1 flds_trans
     {-
     bs_trans <-
       listTypeTrans <$> mapM (translateLLVMArrayBorrow ap) (mbList bs) -}
     let arr_tp =
           applyOpenTermMulti (globalOpenTerm "Prelude.BVVec")
           [w_term, len_term, elem_tp]
     return (w_term, len_term, elem_tp,
             mkTypeTrans1 arr_tp ({- flip $ -}
                                  LLVMArrayPermTrans mb_ap len_term flds_trans)
             {- <*> bs_trans -} )

instance (1 <= w, KnownNat w, TransInfo info) =>
         Translate info ctx (LLVMArrayPerm w) (TypeTrans
                                               (LLVMArrayPermTrans ctx w)) where
  translate mb_ap =
    (\(_,_,_,tp_trans) -> tp_trans) <$> translateLLVMArrayPerm mb_ap

{-
-- | Translate an 'LLVMArrayBorrow' into an 'LLVMArrayBorrowTrans'. This
-- requires a special-purpose function, instead of the 'Translate' class,
-- because it requires the array permission.
translateLLVMArrayBorrow :: (1 <= w, KnownNat w, TransInfo info) =>
                            Mb ctx (LLVMArrayPerm w) ->
                            Mb ctx (LLVMArrayBorrow w) ->
                            TransM info ctx (TypeTrans
                                             (LLVMArrayBorrowTrans ctx w))
translateLLVMArrayBorrow mb_ap mb_b =
  do let mb_props = mbMap2 llvmArrayBorrowInArrayBase mb_ap mb_b
     prop_trans <- mapM translate $ mbList mb_props
     return (LLVMArrayBorrowTrans mb_b <$> listTypeTrans prop_trans)
-}

instance TransInfo info =>
         Translate info ctx (ValuePerms ps) (TypeTrans
                                             (PermTransCtx ctx ps)) where
  translate mb_ps = case mbMatch mb_ps of
    [nuMP| ValPerms_Nil |] -> return $ mkTypeTrans0 MNil
    [nuMP| ValPerms_Cons ps p |] ->
      liftA2 (:>:) <$> translate ps <*> translate p

-- Translate a DistPerms by translating its corresponding ValuePerms
instance TransInfo info =>
         Translate info ctx (DistPerms ps) (TypeTrans
                                            (PermTransCtx ctx ps)) where
  translate = translate . mbDistPermsToValuePerms

instance TransInfo info =>
         Translate info ctx (TypedDistPerms ps) (TypeTrans
                                                 (PermTransCtx ctx ps)) where
  translate = translate . mbDistPermsToValuePerms . fmap unTypeDistPerms

-- LOwnedPerms translate to a single tuple type, because lowned permissions
-- translate to functions with one argument and one return value
instance TransInfo info =>
         Translate info ctx (LOwnedPerms ps) (TypeTrans
                                              (PermTransCtx ctx ps)) where
  translate =
    fmap strictTupleTypeTrans . translate . fmap (RL.map lownedPermPerm)

-- Translate a FunPerm to a pi-abstraction (FIXME: more documentation!)
instance TransInfo info =>
         Translate info ctx (FunPerm ghosts args ret) OpenTerm where
  translate (mbMatch -> [nuMP| FunPerm ghosts args ret perms_in perms_out |]) =
    let ctx = appendCruCtx (mbLift ghosts) (mbLift args)
        pxys = cruCtxProxies ctx in
    piExprCtx ctx $
    piPermCtx (mbCombine pxys perms_in) $ \_ ->
    applyTransM (return $ globalOpenTerm "Prelude.CompM") $
    translateRetType (mbLift ret) $ mbCombine (pxys :>: Proxy) perms_out

-- | Lambda-abstraction over a permission
lambdaPermTrans :: TransInfo info => String -> Mb ctx (ValuePerm a) ->
                   (PermTrans ctx a -> TransM info ctx OpenTerm) ->
                   TransM info ctx OpenTerm
lambdaPermTrans str p f =
  translate p >>= \tptrans -> lambdaTransM str tptrans f

-- | Lambda-abstraction over a sequence of permissions
lambdaPermCtx :: TransInfo info => Mb ctx (ValuePerms ps) ->
                 (PermTransCtx ctx ps -> TransM info ctx OpenTerm) ->
                 TransM info ctx OpenTerm
lambdaPermCtx ps f =
  translate ps >>= \tptrans -> lambdaTransM "p" tptrans f

-- | Pi-abstraction over a sequence of permissions
piPermCtx :: TransInfo info => Mb ctx (ValuePerms ps) ->
             (PermTransCtx ctx ps -> TransM info ctx OpenTerm) ->
             TransM info ctx OpenTerm
piPermCtx ps f =
  translate ps >>= \tptrans -> piTransM "p" tptrans f


-- | Build the return type for a function; FIXME: documentation
translateRetType :: TransInfo info => TypeRepr ret ->
                    Mb (ctx :> ret) (ValuePerms ps) ->
                    TransM info ctx OpenTerm
translateRetType ret ret_perms =
  do tptrans <- translateClosed ret
     sigmaTypeTransM "ret" tptrans (\etrans ->
                                     inExtTransM etrans $ translate ret_perms)

-- | Build the return type for the function resulting from an entrypoint
translateEntryRetType :: TransInfo info =>
                         TypedEntry phase ext blocks tops ret args ghosts ->
                         TransM info ((tops :++: args) :++: ghosts) OpenTerm
translateEntryRetType (TypedEntry {..}) =
  let mb_perms_out =
        mbCombine RL.typeCtxProxies $
        extMbMulti (cruCtxProxies typedEntryGhosts) $
        extMbMulti (cruCtxProxies typedEntryArgs) $
        mbSeparate (MNil :>: Proxy) typedEntryPermsOut in
  translateRetType typedEntryRet mb_perms_out


----------------------------------------------------------------------
-- * The Implication Translation Monad
----------------------------------------------------------------------

-- | A mapping from a block entrypoint to a corresponding SAW variable that is
-- bound to its translation if it has one: only those entrypoints marked as the
-- heads of strongly-connect components have translations as letrec-bound
-- variables
data TypedEntryTrans ext blocks tops ret args ghosts =
  TypedEntryTrans { typedEntryTransEntry ::
                      TypedEntry TransPhase ext blocks tops ret args ghosts,
                    typedEntryTransFun :: Maybe OpenTerm }

-- | A mapping from a block to the SAW functions for each entrypoint
data TypedBlockTrans ext blocks tops ret args =
  TypedBlockTrans { typedBlockTransEntries ::
                      [Some (TypedEntryTrans ext blocks tops ret args)] }

-- | A mapping from all block entrypoints to their SAW translations
type TypedBlockMapTrans ext blocks tops ret =
  RAssign (TypedBlockTrans ext blocks tops ret) blocks

-- | Look up the translation of an entry by entry ID
lookupEntryTrans :: TypedEntryID blocks args ->
                    TypedBlockMapTrans ext blocks tops ret ->
                    Some (TypedEntryTrans ext blocks tops ret args)
lookupEntryTrans entryID blkMap =
  maybe (error "lookupEntryTrans") id $
  find (\(Some entryTrans) ->
         entryID == typedEntryID (typedEntryTransEntry entryTrans)) $
  typedBlockTransEntries (RL.get (entryBlockMember entryID) blkMap)

-- | Look up the translation of an entry by entry ID and make sure that it has
-- the supplied ghost arguments
lookupEntryTransCast :: TypedEntryID blocks args -> CruCtx ghosts ->
                        TypedBlockMapTrans ext blocks tops ret ->
                        TypedEntryTrans ext blocks tops ret args ghosts
lookupEntryTransCast entryID ghosts blkMap
  | Some entry_trans <- lookupEntryTrans entryID blkMap
  , Just Refl <- testEquality ghosts (typedEntryGhosts $
                                      typedEntryTransEntry entry_trans)
  = entry_trans
lookupEntryTransCast _ _ _ =
  error "lookupEntryTransCast: incorrect ghosts argument"

-- | A 'TypedCallSite' with existentially quantified ghost variables
data SomeTypedCallSite blocks tops args vars =
  forall ghosts.
  SomeTypedCallSite (TypedCallSite TransPhase blocks tops args ghosts vars)

-- | Look up a call site by id in a 'TypedBlockMapTrans'
lookupCallSite :: TypedCallSiteID blocks args vars ->
                  TypedBlockMapTrans ext blocks tops ret ->
                  SomeTypedCallSite blocks tops args vars
lookupCallSite siteID blkMap
  | Some entry_trans <- lookupEntryTrans (callSiteDest siteID) blkMap
  , Just site <- typedEntryCallerSite siteID (typedEntryTransEntry entry_trans)
  = SomeTypedCallSite site
lookupCallSite siteID blkMap
  | Some entry_trans <- lookupEntryTrans (callSiteDest siteID) blkMap =
    error ("lookupCallSite: no call site for site ID: " ++ show siteID ++
           "\n" ++ "call sites for entrypoint: " ++
           show (map (\(Some site) -> show $ typedCallSiteID site)
                 (typedEntryCallers $ typedEntryTransEntry entry_trans)))


-- | Contextual info for an implication translation
data ImpTransInfo ext blocks tops ret ps ctx =
  ImpTransInfo
  {
    itiExprCtx :: ExprTransCtx ctx,
    itiPermCtx :: PermTransCtx ctx ctx,
    itiPermStack :: PermTransCtx ctx ps,
    itiPermStackVars :: RAssign (Member ctx) ps,
    itiPermEnv :: PermEnv,
    itiBlockMapTrans :: TypedBlockMapTrans ext blocks tops ret,
    itiReturnType :: OpenTerm
  }

instance TransInfo (ImpTransInfo ext blocks tops ret ps) where
  infoCtx = itiExprCtx
  infoEnv = itiPermEnv
  extTransInfo etrans (ImpTransInfo {..}) =
    ImpTransInfo
    { itiExprCtx = itiExprCtx :>: etrans
    , itiPermCtx = consPermTransCtx (extPermTransCtx itiPermCtx) PTrans_True
    , itiPermStack = extPermTransCtx itiPermStack
    , itiPermStackVars = RL.map Member_Step itiPermStackVars
    , .. }


-- | The monad for translating permission implications
type ImpTransM ext blocks tops ret ps =
  TransM (ImpTransInfo ext blocks tops ret ps)

-- | Run an 'ImpTransM' computation in a 'TypeTransM' context (FIXME: better
-- documentation; e.g., the pctx starts on top of the stack)
impTransM :: forall ctx ps ext blocks tops ret a.
             RAssign (Member ctx) ps -> PermTransCtx ctx ps ->
             TypedBlockMapTrans ext blocks tops ret ->
             OpenTerm -> ImpTransM ext blocks tops ret ps ctx a ->
             TypeTransM ctx a
impTransM pvars pctx mapTrans retType =
  withInfoM $ \(TypeTransInfo ectx env) ->
  ImpTransInfo { itiExprCtx = ectx,
                 itiPermCtx = RL.map (const $ PTrans_True) ectx,
                 itiPermStack = pctx,
                 itiPermStackVars = pvars,
                 itiPermEnv = env,
                 itiBlockMapTrans = mapTrans,
                 itiReturnType = retType }

-- | Embed a type translation into an impure translation
-- FIXME: should no longer need this...
tpTransM :: TypeTransM ctx a -> ImpTransM ext blocks tops ret ps ctx a
tpTransM =
  withInfoM (\info -> TypeTransInfo (itiExprCtx info) (itiPermEnv info))

-- | Get most recently bound variable
getTopVarM :: ImpTransM ext blocks tops ret ps (ctx :> tp) (ExprTrans tp)
getTopVarM = (\(_ :>: p) -> p) <$> itiExprCtx <$> ask

-- | Get the top permission on the stack
getTopPermM :: ImpTransM ext blocks tops ret (ps :> tp) ctx (PermTrans ctx tp)
getTopPermM = (\(_ :>: p) -> p) <$> itiPermStack <$> ask

-- | Helper to disambiguate the @ext@ type variable
getExtReprM :: PermCheckExtC ext =>
               ImpTransM ext blocks tops ret ps ctx (ExtRepr ext)
getExtReprM = return knownRepr

-- | Apply a transformation to the (translation of the) current perm stack
withPermStackM :: (RAssign (Member ctx) ps_in -> RAssign (Member ctx) ps_out) ->
                  (PermTransCtx ctx ps_in -> PermTransCtx ctx ps_out) ->
                  ImpTransM ext blocks tops ret ps_out ctx a ->
                  ImpTransM ext blocks tops ret ps_in ctx a
withPermStackM f_vars f_p =
  withInfoM $ \info ->
  info { itiPermStack = f_p (itiPermStack info),
         itiPermStackVars = f_vars (itiPermStackVars info) }

-- | Get the current permission stack as a 'DistPerms' in context
getPermStackDistPerms :: ImpTransM ext blocks tops ret ps ctx
                         (Mb ctx (DistPerms ps))
getPermStackDistPerms =
  do stack <- itiPermStack <$> ask
     stack_vars <- itiPermStackVars <$> ask
     prxs <- RL.map (const Proxy) <$> itiPermCtx <$> ask
     return $
       (nuMulti prxs $ \ns ->
         valuePermsToDistPerms (RL.map (flip RL.get ns) stack_vars))
       `mbApply`
       permTransCtxPerms prxs stack

-- | Assert a property of the current permission stack, raising an 'error' if it
-- fails to hold. The 'String' names the construct being translated.
assertPermStackM :: HasCallStack => String ->
                    (RAssign (Member ctx) ps -> PermTransCtx ctx ps -> Bool) ->
                    ImpTransM ext blocks tops ret ps ctx ()
assertPermStackM nm f =
  ask >>= \info ->
  if f (itiPermStackVars info) (itiPermStack info) then return () else
    error ("translate: " ++ nm ++ nlPrettyCallStack callStack)

-- | Assert that the top portion of the current permission stack equals the
-- given 'DistPerms'
assertPermStackTopEqM :: HasCallStack => ps ~ (ps1 :++: ps2) =>
                         String -> f ps1 -> Mb ctx (DistPerms ps2) ->
                         ImpTransM ext blocks tops ret ps ctx ()
assertPermStackTopEqM nm prx expected =
  getPermStackDistPerms >>= \perms ->
  let actuals =
        fmap (snd . splitDistPerms prx (mbDistPermsToProxies expected)) perms in
  if expected == actuals then return () else
    error ("assertPermStackEqM (" ++ nm ++ "): expected permission stack:\n" ++
           permPrettyString emptyPPInfo expected ++
           "\nFound permission stack:\n" ++
           permPrettyString emptyPPInfo actuals ++
           nlPrettyCallStack callStack)

-- | Assert that the current permission stack equals the given 'DistPerms'
assertPermStackEqM :: HasCallStack => String -> Mb ctx (DistPerms ps) ->
                      ImpTransM ext blocks tops ret ps ctx ()
assertPermStackEqM nm perms =
  -- FIXME: unify this function with assertPermStackTopEqM
  getPermStackDistPerms >>= \stack_perms ->
  if perms == stack_perms then return () else
    error ("assertPermStackEqM (" ++ nm ++ "): expected permission stack:\n" ++
           permPrettyString emptyPPInfo perms ++
           "\nFound permission stack:\n" ++
           permPrettyString emptyPPInfo stack_perms ++
           nlPrettyCallStack callStack)

-- | Assert that the top permission is as given by the arguments
assertTopPermM :: HasCallStack => String -> Mb ctx (ExprVar a) ->
                  Mb ctx (ValuePerm a) ->
                  ImpTransM ext blocks tops ret (ps :> a) ctx ()
assertTopPermM nm x p =
  getPermStackDistPerms >>= \stack_perms ->
  case mbMatch stack_perms of
    [nuMP| DistPermsCons _ x' p' |] | x == x' && p == p' -> return ()
    [nuMP| DistPermsCons _ x' p' |] ->
      error ("assertTopPermM (" ++ nm ++ "): expected top permissions:\n" ++
             permPrettyString emptyPPInfo (mbMap2 distPerms1 x p) ++
             "\nFound top permissions:\n" ++
             permPrettyString emptyPPInfo (mbMap2 distPerms1 x' p') ++
             nlPrettyCallStack callStack ++
             "\nCurrent perm stack:\n" ++
             permPrettyString emptyPPInfo stack_perms)

-- | Get the (translation of the) perms for a variable
getVarPermM :: Mb ctx (ExprVar tp) ->
               ImpTransM ext blocks tops ret ps ctx (PermTrans ctx tp)
getVarPermM x = RL.get (translateVar x) <$> itiPermCtx <$> ask

-- | Assert that a variable has a given permission
assertVarPermM :: HasCallStack => String -> Mb ctx (ExprVar tp) ->
                  Mb ctx (ValuePerm tp) ->
                  ImpTransM ext blocks tops ret ps ctx ()
assertVarPermM nm x p =
  do x_p <- permTransPerm (mbToProxy p) <$> getVarPermM x
     if x_p == p then return () else
       error ("assertVarPermM (" ++ nm ++ "):\n" ++
              "expected: " ++ permPrettyString emptyPPInfo p ++ "\n" ++
              "found:" ++ permPrettyString emptyPPInfo x_p ++
              nlPrettyCallStack callStack)

-- | Set the (translation of the) perms for a variable in a computation
setVarPermM :: Mb ctx (ExprVar tp) -> PermTrans ctx tp ->
               ImpTransM ext blocks tops ret ps ctx a ->
               ImpTransM ext blocks tops ret ps ctx a
setVarPermM x p =
  local $ \info -> info { itiPermCtx =
                            RL.set (translateVar x) p $ itiPermCtx info }

-- | Clear all permissions in the permission variable map in a sub-computation,
-- leaving only those permissions on the top of the stack
clearVarPermsM :: ImpTransM ext blocks tops ret ps ctx a ->
                  ImpTransM ext blocks tops ret ps ctx a
clearVarPermsM =
  local $ \info -> info { itiPermCtx =
                            RL.map (const PTrans_True) $ itiPermCtx info }

-- | The current non-monadic return type
returnTypeM :: ImpTransM ext blocks tops ret ps_out ctx OpenTerm
returnTypeM = itiReturnType <$> ask

-- | Build the monadic return type @CompM ret@, where @ret@ is the current
-- return type in 'itiReturnType'
compReturnTypeM :: ImpTransM ext blocks tops ret ps_out ctx OpenTerm
compReturnTypeM =
  applyOpenTerm (globalOpenTerm "Prelude.CompM") <$> returnTypeM

-- | Like 'compReturnTypeM' but build a 'TypeTrans'
compReturnTypeTransM :: ImpTransM ext blocks tops ret ps_out ctx (TypeTrans OpenTerm)
compReturnTypeTransM =
  flip mkTypeTrans1 id <$> compReturnTypeM

-- | Build an @errorM@ computation with the given error message
mkErrorCompM :: String -> ImpTransM ext blocks tops ret ps_out ctx OpenTerm
mkErrorCompM msg =
  applyMultiTransM (return $ globalOpenTerm "Prelude.errorM")
  [returnTypeM, return $ stringLitOpenTerm $ pack msg]

-- | The typeclass for the implication translation of a functor at any
-- permission set inside any binding to an 'OpenTerm'
class NuMatchingAny1 f => ImplTranslateF f ext blocks tops ret where
  translateF :: Mb ctx (f ps) -> ImpTransM ext blocks tops ret ps ctx OpenTerm


----------------------------------------------------------------------
-- * Translating Permission Implication Constructs
----------------------------------------------------------------------

-- | Translate a 'SimplImpl' to a function on translation computations
translateSimplImpl :: Proxy ps -> Mb ctx (SimplImpl ps_in ps_out) ->
                      ImpTransM ext blocks tops ret (ps :++: ps_out) ctx OpenTerm ->
                      ImpTransM ext blocks tops ret (ps :++: ps_in) ctx OpenTerm
translateSimplImpl (ps0 :: Proxy ps0) mb_simpl m = case mbMatch mb_simpl of
  [nuMP| SImpl_Drop _ _ |] ->
    withPermStackM (\(xs :>: _) -> xs) (\(ps :>: _) -> ps) m

  [nuMP| SImpl_Copy x _ |] ->
    withPermStackM (:>: translateVar x) (\(ps :>: p) -> ps :>: p :>: p) m

  [nuMP| SImpl_Swap _ _ _ _ |] ->
    withPermStackM (\(xs :>: x :>: y) -> xs :>: y :>: x)
    (\(pctx :>: px :>: py) -> pctx :>: py :>: px)
    m

  [nuMP| SImpl_MoveUp (mb_ps1 :: DistPerms ps1) (_mb_x :: ExprVar a) _
                      (mb_ps2 :: DistPerms ps2) |] ->
    let ps1 = mbRAssignProxies mb_ps1
        ps2 = mbRAssignProxies mb_ps2
        prxa = Proxy :: Proxy a
        prx0a = Proxy :: Proxy (ps0 :> a) in
    case (RL.appendRNilConsEq ps0 prxa (RL.append ps1 ps2)) of
      Refl ->
        withPermStackM
        (\xs ->
          let ((xs0 :>: x), xs12) = RL.split prx0a (RL.append ps1 ps2) xs
              (xs1, xs2) = RL.split ps1 ps2 xs12 in
          RL.append xs0 $ RL.append (xs1 :>: x) xs2)
        (\pctx ->
          let ((pctx0 :>: ptrans), pctx12) =
                RL.split prx0a (RL.append ps1 ps2) pctx
              (pctx1, pctx2) = RL.split ps1 ps2 pctx12 in
          RL.append pctx0 $ RL.append (pctx1 :>: ptrans) pctx2)
        m

  [nuMP| SImpl_MoveDown mb_ps1 (mb_x :: ExprVar a) _ mb_ps2 |]
    | prx_a <- mbLift $ fmap (const (Proxy :: Proxy a)) mb_x
    , ps1 <- mbRAssignProxies mb_ps1
    , ps1a <- ps1 :>: prx_a
    , ps2 <- mbRAssignProxies mb_ps2
    , Refl <- RL.appendRNilConsEq ps0 prx_a (RL.append ps1 ps2) ->
      withPermStackM
      (\xs ->
        let (xs0, xs1a2) = RL.split ps0 (RL.append ps1a ps2) xs
            ((xs1 :>: x), xs2) = RL.split ps1a ps2 xs1a2 in
        RL.append xs0 (RL.append (MNil :>: x) $ RL.append xs1 xs2))
      (\pctx ->
        let (pctx0, pctx1a2) = RL.split ps0 (RL.append ps1a ps2) pctx
            ((pctx1 :>: ptrans), pctx2) = RL.split ps1a ps2 pctx1a2 in
        RL.append pctx0 (RL.append (MNil :>: ptrans) $ RL.append pctx1 pctx2))
      m

  [nuMP| SImpl_IntroOrL _ p1 p2 |] ->
    do tp1 <- translate p1
       tp2 <- translate p2
       withPermStackM id
         (\(ps :>: p_top) ->
           ps :>: PTrans_Term (mbMap2 ValPerm_Or p1 p2) (leftTrans tp1 tp2 p_top))
         m

  [nuMP| SImpl_IntroOrR _ p1 p2 |] ->
    do tp1 <- translate p1
       tp2 <- translate p2
       withPermStackM id
         (\(ps :>: p_top) ->
           ps :>: PTrans_Term (mbMap2 ValPerm_Or p1 p2) (rightTrans tp1 tp2 p_top))
         m

  [nuMP| SImpl_IntroExists _ e p |] ->
    do let tp = mbExprType e
       tp_trans <- translateClosed tp
       etrans <- translate e
       sigma_trm <-
         sigmaTransM "x_ex" tp_trans (flip inExtTransM $ translate $ mbCombine RL.typeCtxProxies p)
         etrans getTopPermM
       withPermStackM id
         ((:>: PTrans_Term (fmap ValPerm_Exists p) sigma_trm) . RL.tail)
         m

  [nuMP| SImpl_Cast _ _ _ |] ->
    withPermStackM RL.tail
    (\(pctx :>: _ :>: ptrans) -> pctx :>: ptrans)
    m

  [nuMP| SImpl_CastPerm (x::ExprVar a) eqp |] ->
    do ttrans <- translate $ fmap (distPermsHeadPerm . simplImplOut) mb_simpl
       let prxs_a = MNil :>: (Proxy :: Proxy a)
       let prxs1 = mbLift $ fmap (distPermsToProxies . eqProofPerms) eqp
       let prxs = RL.append prxs_a prxs1
       withPermStackM
         (\vars -> fst (RL.split ps0 prxs vars) :>: translateVar x)
         (\pctx ->
           let (pctx1, pctx2) = RL.split ps0 prxs pctx
               (_ :>: ptrans, _) = RL.split prxs_a prxs1 pctx2 in
           pctx1 :>: typeTransF ttrans (transTerms ptrans))
         m

  [nuMP| SImpl_IntroEqRefl x |] ->
    withPermStackM (:>: translateVar x) (:>: PTrans_Eq (fmap PExpr_Var x)) m

  [nuMP| SImpl_InvertEq x y |] ->
    withPermStackM ((:>: translateVar y) . RL.tail)
    ((:>: PTrans_Eq (fmap PExpr_Var x)) . RL.tail)
    m

  [nuMP| SImpl_InvTransEq _ mb_y _ |] ->
    withPermStackM RL.tail
    ((:>: PTrans_Eq (fmap PExpr_Var mb_y)) . RL.tail . RL.tail)
    m

  [nuMP| SImpl_CopyEq _ _ |] ->
    withPermStackM
    (\(vars :>: var) -> (vars :>: var :>: var))
    (\(pctx :>: ptrans) -> (pctx :>: ptrans :>: ptrans))
    m

  [nuMP| SImpl_LLVMWordEq _ _ e |] ->
    withPermStackM RL.tail
    (\(pctx :>: _ :>: _) -> (pctx :>: PTrans_Eq (fmap PExpr_LLVMWord e)))
    m

  [nuMP| SImpl_IntroConj x |] ->
    withPermStackM (:>: translateVar x) (:>: PTrans_True) m

  [nuMP| SImpl_ExtractConj x _ mb_i |] ->
    withPermStackM (:>: translateVar x)
    (\(pctx :>: ptrans) ->
      let ps = unPTransConj "translateSimplImpl: SImpl_ExtractConj" ptrans
          i = mbLift mb_i in
      if i < length ps then
        pctx :>: PTrans_Conj [ps !! i]
        :>: PTrans_Conj (deleteNth i ps)
      else
        error "translateSimplImpl: SImpl_ExtractConj: index out of bounds")
    m

  [nuMP| SImpl_CopyConj x _ mb_i |] ->
    withPermStackM (:>: translateVar x)
    (\(pctx :>: ptrans) ->
      let ps = unPTransConj "translateSimplImpl: SImpl_CopyConj" ptrans
          i = mbLift mb_i in
      if i < length ps then pctx :>: PTrans_Conj [ps !! i] :>: ptrans else
        error "translateSimplImpl: SImpl_CopyConj: index out of bounds")
    m

  [nuMP| SImpl_InsertConj _ _ _ i |] ->
    withPermStackM RL.tail
    (\(pctx :>: ptransi :>: ptrans) ->
      let ps = unPTransConj "translateSimplImpl: SImpl_InsertConj" ptrans
          pi = unPTransConj1 "translateSimplImpl: SImpl_InsertConj" ptransi in
      pctx :>: PTrans_Conj (take (mbLift i) ps ++ pi : drop (mbLift i) ps))
    m

  [nuMP| SImpl_AppendConjs _ _ _ |] ->
    withPermStackM RL.tail
    (\(pctx :>: ptrans1 :>: ptrans2) ->
      let ps1 = unPTransConj "translateSimplImpl: SImpl_AppendConjs" ptrans1
          ps2 = unPTransConj "translateSimplImpl: SImpl_AppendConjs" ptrans2 in
      pctx :>: PTrans_Conj (ps1 ++ ps2))
    m

  [nuMP| SImpl_SplitConjs x _ mb_i |] ->
    let i = mbLift mb_i in
    withPermStackM (:>: translateVar x)
    (\(pctx :>: ptrans) ->
      let ps = unPTransConj "translateSimplImpl: SImpl_SplitConjs" ptrans in
      pctx :>: PTrans_Conj (take i ps) :>: PTrans_Conj (drop i ps))
    m

  [nuMP| SImpl_IntroStructTrue x prxs |] ->
    withPermStackM (:>: translateVar x)
    (\pctx -> pctx :>: PTrans_Conj [APTrans_Struct $
                                    RL.map (const PTrans_True) (mbRAssign prxs)])
    m

  [nuMP| SImpl_StructEqToPerm _ exprs |] ->
    withPermStackM id
    (\(pctx :>: _) ->
      pctx :>: PTrans_Conj [APTrans_Struct $
                            RL.map (PTrans_Eq . getCompose)
                            (mbRAssign $ fmap exprsToRAssign exprs)])
    m

  [nuMP| SImpl_StructPermToEq _ exprs |] ->
    withPermStackM id
    (\(pctx :>: _) -> pctx :>: PTrans_Eq (fmap PExpr_Struct exprs))
    m

  [nuMP| SImpl_IntroStructField _ _ memb _ |] ->
    withPermStackM RL.tail
    (\(pctx :>: PTrans_Conj [APTrans_Struct pctx_str] :>: ptrans) ->
      pctx :>: PTrans_Conj [APTrans_Struct $
                            RL.set (mbLift memb) ptrans pctx_str])
    m

  [nuMP| SImpl_ConstFunPerm x _ mb_fun_perm ident |] ->
    withPermStackM ((:>: translateVar x) . RL.tail)
    ((:>: PTrans_Term (fmap (ValPerm_Conj1
                             . Perm_Fun) mb_fun_perm) (globalOpenTerm $
                                                       mbLift ident))
     . RL.tail)
    m

  [nuMP| SImpl_CastLLVMWord _ _ e2 |] ->
    withPermStackM RL.tail
    ((:>: PTrans_Eq (fmap PExpr_LLVMWord e2)) . RL.tail . RL.tail)
    m

  [nuMP| SImpl_InvertLLVMOffsetEq mb_x mb_off mb_y |] ->
    withPermStackM
    ((:>: translateVar mb_y) . RL.tail)
    ((:>: PTrans_Eq (mbMap2 (\x off -> PExpr_LLVMOffset x $
                                       bvNegate off) mb_x mb_off)) . RL.tail)
    m

  [nuMP| SImpl_OffsetLLVMWord _ mb_e mb_off mb_x |] ->
    withPermStackM
    ((:>: translateVar mb_x) . RL.tail . RL.tail)
    ((:>: PTrans_Eq (mbMap2 (\e off -> PExpr_LLVMWord $ bvAdd e off)
                     mb_e mb_off)) . RL.tail . RL.tail)
    m

  [nuMP| SImpl_CastLLVMPtr _ _ off _ |] ->
    withPermStackM RL.tail
    (\(pctx :>: _ :>: ptrans) ->
      pctx :>: offsetLLVMPermTrans (fmap bvNegate off) ptrans)
    m

  [nuMP| SImpl_CastLLVMFree _ _ e2 |] ->
    withPermStackM RL.tail
    ((:>: PTrans_Conj [APTrans_LLVMFree e2]) . RL.tail . RL.tail)
    m

  [nuMP| SImpl_CastLLVMFieldOffset _ mb_fld mb_off |] ->
    withPermStackM RL.tail
    (\(pctx :>: _ :>: ptrans) ->
      let (_,ptrans') =
            unPTransLLVMField "translateSimplImpl: SImpl_CastLLVMFieldOffset"
            knownNat ptrans in
      pctx :>: PTrans_Conj [APTrans_LLVMField
                            (mbMap2 (\fld off -> fld { llvmFieldOffset = off })
                             mb_fld mb_off)
                            ptrans'])
    m

  [nuMP| SImpl_IntroLLVMFieldContents x _ mb_fld |] ->
    withPermStackM ((:>: translateVar x) . RL.tail . RL.tail)
    (\(pctx :>: _ :>: ptrans) ->
      pctx :>: PTrans_Conj [APTrans_LLVMField mb_fld ptrans])
    m

  [nuMP| SImpl_DemoteLLVMFieldRW _ mb_fld |] ->
    withPermStackM id
    (\(pctx :>: ptrans) ->
      let (_,ptrans') =
            unPTransLLVMField
            "translateSimplImpl: SImpl_DemoteLLVMFieldRW"
            knownNat ptrans in
      pctx :>: PTrans_Conj [APTrans_LLVMField
                            (fmap (\fld -> fld { llvmFieldRW = PExpr_Read }) mb_fld)
                            ptrans'])
    m

  [nuMP| SImpl_LLVMArrayCopy _ mb_ap mb_sub_ap |] ->
    do let _w = natVal2 mb_ap
       sub_ap_tp_trans <- translate mb_sub_ap
       rng_trans <- translate $ mbMap2 llvmSubArrayRange mb_ap mb_sub_ap
       -- let mb_sub_borrows = fmap llvmArrayBorrows mb_sub_ap
       withPermStackM id
         (\(pctx :>: ptrans_array :>: ptrans_props) ->
           let array_trans =
                 unPTransLLVMArray
                 "translateSimplImpl: SImpl_LLVMArrayCopy" ptrans_array
               prop_transs =
                 unPTransBVProps
                 "translateSimplImpl: SImpl_LLVMArrayCopy" ptrans_props in
           pctx :>:
           PTrans_Conj [APTrans_LLVMArray $
                        getLLVMArrayTransSlice array_trans sub_ap_tp_trans
                        rng_trans {- mb_sub_borrows -} prop_transs]
           :>: ptrans_array)
         m

  [nuMP| SImpl_LLVMArrayBorrow _ mb_ap mb_sub_ap |] ->
    do sub_ap_tp_trans <- translate mb_sub_ap
       let mb_rng = mbMap2 llvmSubArrayRange mb_ap mb_sub_ap
       rng_trans <- translate mb_rng
       -- let mb_sub_borrows = fmap llvmArrayBorrows mb_sub_ap
       withPermStackM id
         (\(pctx :>: ptrans_array :>: ptrans_props) ->
           let array_trans =
                 unPTransLLVMArray
                 "translateSimplImpl: SImpl_LLVMArrayBorrow" ptrans_array
               prop_transs =
                 unPTransBVProps
                 "translateSimplImpl: SImpl_LLVMArrayBorrow" ptrans_props
               {- borrow_trans =
                 LLVMArrayBorrowTrans (fmap RangeBorrow mb_rng) prop_transs -}
               sub_array_trans =
                 APTrans_LLVMArray $
                 getLLVMArrayTransSlice array_trans sub_ap_tp_trans rng_trans
                 {- mb_sub_borrows -} prop_transs
               array_trans' =
                 array_trans {
                 llvmArrayTransPerm =
                     mbMap2 (\ap sub_ap ->
                              llvmArrayAddBorrow (llvmSubArrayBorrow ap sub_ap) $
                              llvmArrayRemArrayBorrows ap sub_ap)
                     mb_ap mb_sub_ap } in
           pctx :>:
           PTrans_Conj [sub_array_trans]
           :>: PTrans_Conj [APTrans_LLVMArray array_trans'])
         m

  [nuMP| SImpl_LLVMArrayReturn _ mb_ap mb_ret_ap |] ->
    do (_ :>: ptrans_sub_array :>: ptrans_array) <- itiPermStack <$> ask
       let mb_cell =
             fmap fromJust $ mbMap2 llvmArrayIsOffsetArray mb_ap mb_ret_ap
       cell_tm <- translate1 mb_cell
       let array_trans =
             unPTransLLVMArray
             "translateSimplImpl: SImpl_LLVMArrayReturn" ptrans_array
       let sub_array_trans =
             unPTransLLVMArray
             "translateSimplImpl: SImpl_LLVMArrayReturn" ptrans_sub_array
           {- borrow_i =
             mbLift $ mbMap2 llvmArrayFindBorrow (fmap
                                                  RangeBorrow mb_rng) mb_ap
           borrow_trans = llvmArrayTransBorrows array_trans !! borrow_i -}
       let array_trans' =
             (setLLVMArrayTransSlice array_trans sub_array_trans cell_tm)
             { llvmArrayTransPerm =
                 mbMap2 (\ap ret_ap ->
                          llvmArrayRemBorrow (llvmSubArrayBorrow ap ret_ap) $
                          llvmArrayAddArrayBorrows ap ret_ap) mb_ap mb_ret_ap }
       withPermStackM RL.tail
         (\(pctx :>: _ :>: _) ->
           pctx :>: PTrans_Conj [APTrans_LLVMArray array_trans'])
         m

  [nuMP| SImpl_LLVMArrayAppend _ mb_ap1 mb_ap2 |] ->
    withPermStackM RL.tail
    (\(pctx :>: ptrans_array1 :>: ptrans_array2) ->
       let w = natVal2 mb_ap1
           array_trans1 =
             unPTransLLVMArray
             "translateSimplImpl: SImpl_LLVMArrayAppend" ptrans_array1
           array_trans2 =
             unPTransLLVMArray
             "translateSimplImpl: SImpl_LLVMArrayAppend" ptrans_array2
           len1 = llvmArrayTransLen array_trans1
           len2 = llvmArrayTransLen array_trans2
           mb_ap_out =
             mbMap2 (\ap1 ap2 ->
                      llvmArrayAddArrayBorrows
                      (ap1 { llvmArrayLen =
                             bvAdd (llvmArrayLen ap1) (llvmArrayLen ap2) })
                      ap2) mb_ap1 mb_ap2
           array_trans_out =
             LLVMArrayPermTrans
             { llvmArrayTransPerm = mb_ap_out
             , llvmArrayTransLen = bvAddOpenTerm w len1 len2
             , llvmArrayTransFields = llvmArrayTransFields array_trans1
             , llvmArrayTransTerm =
               applyOpenTermMulti (globalOpenTerm "Prelude.appendBVVec")
               [natOpenTerm w, len1, len2, llvmArrayTransTerm array_trans1,
                llvmArrayTransTerm array_trans2] } in
       pctx :>: PTrans_Conj [APTrans_LLVMArray array_trans_out])
    m


  [nuMP| SImpl_LLVMArrayRearrange _ _ mb_ap2 |] ->
    do ap2_tp_trans <- translate mb_ap2
       withPermStackM id
         (\(pctx :>: ptrans_array) ->
           pctx :>:
           PTrans_Conj [APTrans_LLVMArray $
                        typeTransF ap2_tp_trans [transTerm1 ptrans_array]])
         m

  [nuMP| SImpl_LLVMArrayToField _ _ _ |] ->
    do ttrans <- translate $ fmap (distPermsHeadPerm . simplImplOut) mb_simpl
       withPermStackM id
         (\(pctx :>: _) -> pctx :>: typeTransF ttrans [])
         m

  [nuMP| SImpl_LLVMArrayEmpty x mb_ap |] ->
    do (w_term, _, elem_tp, ap_tp_trans) <- translateLLVMArrayPerm mb_ap
       let arr_term =
             applyOpenTermMulti (globalOpenTerm "Prelude.emptyBVVec")
             [w_term, elem_tp]
       withPermStackM (:>: translateVar x)
         (\pctx ->
           pctx :>:
           PTrans_Conj [APTrans_LLVMArray $ typeTransF ap_tp_trans [arr_term]])
         m

  [nuMP| SImpl_LLVMArrayOneCell _ mb_ap |] ->
    do (w_term, len_term, elem_tp, ap_tp_trans) <- translateLLVMArrayPerm mb_ap
       withPermStackM id
         (\(pctx :>: ptrans_flds) ->
           let arr_term =
                 applyOpenTermMulti (globalOpenTerm "Prelude.repeatBVVec")
                 [w_term, len_term, elem_tp, transTupleTerm ptrans_flds] in
           pctx :>:
           PTrans_Conj [APTrans_LLVMArray $ typeTransF ap_tp_trans [arr_term]])
         m


  [nuMP| SImpl_LLVMArrayIndexCopy _ _ mb_ix |] ->
    do (_ :>: ptrans_array :>: ptrans_props) <- itiPermStack <$> ask
       let arr_trans =
             unPTransLLVMArray
             "translateSimplImpl: SImpl_LLVMArrayIndexCopy" ptrans_array
       let prop_transs =
             unPTransBVProps
             "translateSimplImpl: SImpl_LLVMArrayIndexCopy" ptrans_props
       ix_trans <- translate mb_ix
       let fld_ptrans = getLLVMArrayTransField arr_trans ix_trans prop_transs
       withPermStackM id
         (\(pctx :>: _ :>: _) ->
           pctx :>: PTrans_Conj [fld_ptrans] :>: ptrans_array)
         m

  [nuMP| SImpl_LLVMArrayIndexBorrow _ mb_ap mb_ix |] ->
    do (_ :>: ptrans_array :>: ptrans_props) <- itiPermStack <$> ask
       let arr_trans =
             unPTransLLVMArray
             "translateSimplImpl: SImpl_LLVMArrayIndexBorrow" ptrans_array
       let prop_transs =
             unPTransBVProps
             "translateSimplImpl: SImpl_LLVMArrayIndexBorrow" ptrans_props
       ix_trans <- translate mb_ix
       let fld_ptrans = getLLVMArrayTransField arr_trans ix_trans prop_transs
       {- let b = LLVMArrayBorrowTrans (fmap FieldBorrow ix) prop_transs -}
       let arr_trans' =
             arr_trans { llvmArrayTransPerm =
                           mbMap2 (\ap ix ->
                                    llvmArrayAddBorrow (FieldBorrow ix) ap)
                           mb_ap mb_ix }
       withPermStackM id
         (\(pctx :>: _ :>: _) ->
           pctx :>: PTrans_Conj [fld_ptrans] :>:
           PTrans_Conj [APTrans_LLVMArray arr_trans'])
         m

  [nuMP| SImpl_LLVMArrayIndexReturn _ mb_ap mb_ix |] ->
    do (_ :>: ptrans_fld :>: ptrans_array) <- itiPermStack <$> ask
       let aptrans_fld = case ptrans_fld of
             PTrans_Conj [ap] -> ap
             _ -> error ("translateSimplImpl: SImpl_LLVMArrayIndexReturn: "
                         ++ "found non-field perm where field perm was expected")
       let arr_trans =
             unPTransLLVMArray
             "translateSimplImpl: SImpl_LLVMArrayIndexCopy" ptrans_array
       {- let b_trans = llvmArrayTransFindBorrow (fmap FieldBorrow ix) arr_trans -}
       ix_trans <- translate mb_ix
       let arr_trans' =
             (setLLVMArrayTransField arr_trans ix_trans
              {- (llvmArrayBorrowTransProps b_trans) -} aptrans_fld)
             { llvmArrayTransPerm =
                 mbMap2 (\ap ix ->
                          llvmArrayRemBorrow (FieldBorrow ix) ap) mb_ap mb_ix }
       withPermStackM RL.tail
         (\(pctx :>: _ :>: _) ->
           pctx :>: PTrans_Conj [APTrans_LLVMArray arr_trans'])
         m

  [nuMP| SImpl_LLVMArrayContents _ _ _ _ _ |] ->
    error "FIXME HERE: translateSimplImpl: SImpl_LLVMArrayContents unhandled"

  [nuMP| SImpl_LLVMFieldIsPtr x _ |] ->
    withPermStackM (:>: translateVar x)
    (\(pctx :>: ptrans_fld) ->
      pctx :>: PTrans_Conj [APTrans_IsLLVMPtr] :>: ptrans_fld)
    m

  [nuMP| SImpl_LLVMArrayIsPtr x _ |] ->
    withPermStackM (:>: translateVar x)
    (\(pctx :>: ptrans_array) ->
      pctx :>: PTrans_Conj [APTrans_IsLLVMPtr] :>: ptrans_array)
    m

  [nuMP| SImpl_LLVMBlockIsPtr x _ |] ->
    withPermStackM (:>: translateVar x)
    (\(pctx :>: ptrans) ->
      pctx :>: PTrans_Conj [APTrans_IsLLVMPtr] :>: ptrans)
    m

<<<<<<< HEAD
  [nuMP| SImpl_SplitLifetime _ f args l _ ps_in ps_out |] ->
=======
  [nuMP| SImpl_SplitLifetime _ f args l _ _ ps_in ps_out |] ->
>>>>>>> d78f9b74
    do pctx_out_trans <- translate $ fmap simplImplOut mb_simpl
       ps_in_tp <- translate1 ps_in
       ps_out_tp <- translate1 ps_out
       x_tp_trans <- translate (mbMap3 ltFuncApply f args l)
       withPermStackM
         (\(ns :>: x :>: _ :>: l2) -> ns :>: x :>: l2)
         (\(pctx :>: ptrans_x :>: _ :>: ptrans_l) ->
           -- The permission for x does not change type, just its lifetime; the
           -- permission for l has the (tupled) type of x added as a new input and
           -- output with tupleCompMFunBoth
           let (f_tm,_,_) =
                 foldr (\x_tp (f_term,f_in_tp,f_out_tp) ->
                         ( applyOpenTermMulti
                           (globalOpenTerm "Prelude.tupleCompMFunBoth")
                           [f_in_tp, f_out_tp, x_tp, f_term]
                         , pairTypeOpenTerm x_tp f_in_tp
                         , pairTypeOpenTerm x_tp f_out_tp))
                 (transTerm1 ptrans_l, ps_in_tp, ps_out_tp)
                 (transTerms x_tp_trans) in
           RL.append pctx $
           typeTransF pctx_out_trans (transTerms ptrans_x ++ [f_tm]))
         m

<<<<<<< HEAD
  [nuMP| SImpl_SubsumeLifetime _ _ ps_in1 ps_out1 ps_in2 ps_out2 |] ->
=======
  [nuMP| SImpl_SubsumeLifetime _ _ _ _ _ |] ->
>>>>>>> d78f9b74
    do pctx_out_trans <- translate $ fmap simplImplOut mb_simpl
       withPermStackM id
         (\(pctx :>: ptrans_l) ->
           RL.append pctx $ typeTransF pctx_out_trans (transTerms ptrans_l))
         m

  [nuMP| SImpl_ContainedLifetimeCurrent _ _ _ _ _ |] ->
    do pctx_out_trans <- translate $ fmap simplImplOut mb_simpl
       withPermStackM
         (\(ns :>: l1) -> ns :>: l1 :>: l1)
         (\(pctx :>: ptrans_l) ->
           -- Note: lcurrent perms do not contain any terms and the term for the
           -- lowned permission does not change, so the only terms in both the
           -- input and the output are in ptrans_l
           RL.append pctx $ typeTransF pctx_out_trans (transTerms ptrans_l))
         m

<<<<<<< HEAD
=======
  [nuMP| SImpl_RemoveContainedLifetime _ _ _ _ _ |] ->
    do pctx_out_trans <- translate $ fmap simplImplOut mb_simpl
       withPermStackM
         (\(ns :>: l1 :>: _) -> ns :>: l1)
         (\(pctx :>: ptrans_l :>: _) ->
           -- Note: lcurrent perms do not contain any terms and the term for the
           -- lowned permission does not change, so the only terms in both the
           -- input and the output are in ptrans_l
           RL.append pctx $ typeTransF pctx_out_trans (transTerms ptrans_l))
         m

>>>>>>> d78f9b74
  [nuMP| SImpl_WeakenLifetime _ _ _ _ _ |] ->
    do pctx_out_trans <- translate $ fmap simplImplOut mb_simpl
       withPermStackM RL.tail
         (\(pctx :>: ptrans_x :>: _) ->
           -- NOTE: lcurrent permissions have no term translations, so we can
           -- construct the output PermTransCtx by just passing the terms in
           -- ptrans_x to pctx_out_trans
           RL.append pctx (typeTransF pctx_out_trans $ transTerms ptrans_x))
         m

<<<<<<< HEAD
  [nuMP| SImpl_MapLifetime l ps_in ps_out
                                  ps_in' ps_out' ps1 ps2 impl_in impl_out |] ->
=======
  [nuMP| SImpl_MapLifetime l _ ps_in ps_out
                           ps_in' ps_out' ps1 ps2 impl_in impl_out |] ->
>>>>>>> d78f9b74
    -- First, translate the output permissions and all of the perm lists
    do pctx_out_trans <- translate $ fmap simplImplOut mb_simpl
       ps_in_trans <- translate ps_in
       ps_out_trans <- translate ps_out
       ps_in'_trans <- translate ps_in'
       ps_out'_trans <- translate ps_out'
       -- ps1_trans <- translate ps1
       -- ps2_trans <- translate ps2

       -- Next, split out the various input permissions from the rest of the pctx
       let prxs1 = mbRAssignProxies ps1
       let prxs2 = mbRAssignProxies ps2
       let prxs_in = RL.append prxs1 prxs2 :>: Proxy
       pctx <- itiPermStack <$> ask
       let (pctx_ps, pctx12 :>: ptrans_l) = RL.split ps0 prxs_in pctx
       let (pctx1, pctx2) = RL.split prxs1 prxs2 pctx12

       -- Also split out the input variables and replace them with the ps_out vars
       pctx_vars <- itiPermStackVars <$> ask
       let (vars_ps, vars12 :>: _) = RL.split ps0 prxs_in pctx_vars
       let (vars1, vars2) = RL.split prxs1 prxs2 vars12
       let vars_out = vars_ps :>: translateVar l

       -- Now build the output lowned function by composing the input lowned
       -- function with the translations of the implications on inputs and outputs
       let fromJustOrError (Just x) = x
           fromJustOrError Nothing = error "translateSimplImpl: SImpl_MapLifetime"
           ps_in'_vars =
             RL.map (translateVar . getCompose) $ mbRAssign $
             fmap (fromJustOrError . lownedPermsVars) ps_in'
           ps_out_vars =
             RL.map (translateVar . getCompose) $ mbRAssign $
             fmap (fromJustOrError . lownedPermsVars) ps_out
       impl_in_tm <-
         translateCurryLocalPermImpl "Error mapping lifetime input perms:" impl_in
         pctx1 vars1 ps_in'_trans ps_in'_vars ps_in_trans
       impl_out_tm <-
         translateCurryLocalPermImpl "Error mapping lifetime output perms:" impl_out
         pctx2 vars2 ps_out_trans ps_out_vars ps_out'_trans
       let l_res_tm =
             applyOpenTermMulti
             (globalOpenTerm "Prelude.composeM")
             [transTerm1 ps_in'_trans, transTerm1 ps_in_trans,
              transTerm1 ps_out'_trans, impl_in_tm,
              applyOpenTermMulti
              (globalOpenTerm "Prelude.composeM")
              [transTerm1 ps_in_trans, transTerm1 ps_out_trans,
               transTerm1 ps_out'_trans, transTerm1 ptrans_l, impl_out_tm]]

       -- Finally, update the permissions
       withPermStackM
         (\_ -> vars_out)
         (\_ -> RL.append pctx_ps $ typeTransF pctx_out_trans [l_res_tm])
         m

  [nuMP| SImpl_EndLifetime _ ps_in ps_out |] ->
    -- First, translate the output permissions and the input and output types of
    -- the monadic function for the lifeime ownership permission
    do ps_out_trans <- translate ps_out
       let prxs_in = mbRAssignProxies ps_in :>: Proxy

       -- Next, split out the ps_in permissions from the rest of the pctx
       pctx <- itiPermStack <$> ask
       let (pctx_ps, pctx_in :>: ptrans_l) = RL.split ps0 prxs_in pctx

       -- Also split out the ps_in variables and replace them with the ps_out vars
       pctx_vars <- itiPermStackVars <$> ask
       let (ps_vars, _ :>: _) = RL.split ps0 prxs_in pctx_vars
       let fromJustHelper (Just x) = x
           fromJustHelper _ = error "translateSimplImpl: SImpl_EndLifetime"
       let vars_out =
             RL.append ps_vars $ RL.map (translateVar . getCompose) $
             mbRAssign $ fmap (fromJustHelper . lownedPermsVars) ps_out

       -- Now we apply the lifetime ownerhip function to ps_in and bind its output
       -- in the rest of the computation
       applyMultiTransM (return $ globalOpenTerm "Prelude.bindM")
         [return (transTerm1 ps_out_trans), returnTypeM,
          return (applyOpenTerm (transTerm1 ptrans_l)
                  (strictTransTupleTerm pctx_in)),
          lambdaTransM "endl_ps" ps_out_trans $ \pctx_out ->
           withPermStackM
           (\(_ :>: l) -> vars_out :>: l)
           (\_ -> RL.append pctx_ps pctx_out :>:
                  PTrans_Conj [APTrans_LFinished])
           m]

  [nuMP| SImpl_LCurrentRefl l |] ->
    withPermStackM (:>: translateVar l)
    (:>: PTrans_Conj [APTrans_LCurrent $ fmap PExpr_Var l])
    m

  [nuMP| SImpl_LCurrentTrans _l1 _l2 l3 |] ->
    withPermStackM RL.tail
    ((:>: PTrans_Conj [APTrans_LCurrent l3]) .
     RL.tail . RL.tail)
    m

  [nuMP| SImpl_DemoteLLVMBlockRW _ _ |] ->
    do ttrans <- translate $ fmap (distPermsHeadPerm . simplImplOut) mb_simpl
       withPermStackM id
         (\(pctx :>: ptrans) -> pctx :>: typeTransF ttrans (transTerms ptrans))
         m

  [nuMP| SImpl_IntroLLVMBlockEmpty x _ |] ->
    do ttrans <- translate $ fmap (distPermsHeadPerm . simplImplOut) mb_simpl
       withPermStackM (:>: translateVar x)
         (\pctx -> pctx :>: typeTransF ttrans [unitOpenTerm])
         m

  [nuMP| SImpl_CoerceLLVMBlockEmpty _ _ |] ->
    do ttrans <- translate $ fmap (distPermsHeadPerm . simplImplOut) mb_simpl
       withPermStackM id
         (\(pctx :>: _) -> pctx :>: typeTransF ttrans [unitOpenTerm])
         m

  [nuMP| SImpl_ElimLLVMBlockToBytes _ mb_bp |] ->
    do let w = natVal2 mb_bp
       let w_term = natOpenTerm w
       len_term <- translate1 $ fmap llvmBlockLen mb_bp
       ttrans <- translate $ fmap (distPermsHeadPerm . simplImplOut) mb_simpl
       withPermStackM id
         (\(pctx :>: _) ->
           let arr_term =
                 applyOpenTermMulti (globalOpenTerm "Prelude.repeatBVVec")
                 [w_term, len_term, unitTypeOpenTerm, unitOpenTerm] in
           pctx :>: typeTransF ttrans [arr_term])
         m

  [nuMP| SImpl_IntroLLVMBlockSeqEmpty _ _ |] ->
    do ttrans <- translate $ fmap (distPermsHeadPerm . simplImplOut) mb_simpl
       withPermStackM id
         (\(pctx :>: ptrans) ->
           pctx :>: typeTransF ttrans [pairOpenTerm (transTerm1 ptrans)
                                       unitOpenTerm])
         m

  [nuMP| SImpl_ElimLLVMBlockSeqEmpty _ _ |] ->
    do ttrans <- translate $ fmap (distPermsHeadPerm . simplImplOut) mb_simpl
       withPermStackM id
         (\(pctx :>: ptrans) ->
           pctx :>: typeTransF ttrans [pairLeftOpenTerm (transTerm1 ptrans)])
         m

  -- Intro for a recursive named shape applies the fold function to the
  -- translations of the arguments plus the translations of the proofs of the
  -- permissions
  [nuMP| SImpl_IntroLLVMBlockNamed _ bp nmsh |]
    | [nuMP| RecShapeBody _ _ fold_ids |] <- mbMatch $ fmap namedShapeBody nmsh
    , [nuMP| PExpr_NamedShape _ _ _ args |] <- mbMatch $ fmap llvmBlockShape bp ->
      do ttrans <- translate $ fmap (distPermsHeadPerm . simplImplOut) mb_simpl
         args_trans <- translate args
         fold_id <-
           case fold_ids of
             [nuP| Just (fold_id,_) |] -> return fold_id
             _ -> error "Folding recursive shape before it is defined!"
         withPermStackM id
           (\(pctx :>: ptrans_x) ->
             pctx :>: typeTransF ttrans [applyOpenTermMulti
                                         (globalOpenTerm $ mbLift fold_id)
                                         (transTerms args_trans ++
                                          transTerms ptrans_x)])
           m

  -- Intro for a defined named shape (the other case) is a no-op
    | [nuMP| DefinedShapeBody _ |] <- mbMatch $ fmap namedShapeBody nmsh ->
      do ttrans <- translate $ fmap (distPermsHeadPerm . simplImplOut) mb_simpl
         withPermStackM id
           (\(pctx :>: ptrans) ->
             pctx :>: typeTransF ttrans [transTerm1 ptrans])
           m

    | otherwise -> fail "translateSimplImpl: SImpl_IntroLLVMBlockNamed, unknown named shape"
  -- Elim for a recursive named shape applies the unfold function to the
  -- translations of the arguments plus the translations of the proofs of the
  -- permissions
  [nuMP| SImpl_ElimLLVMBlockNamed _ bp nmsh |]
    | [nuMP| RecShapeBody _ _ fold_ids |] <- mbMatch $ fmap namedShapeBody nmsh
    , [nuMP| PExpr_NamedShape _ _ _ args |] <- mbMatch $ fmap llvmBlockShape bp ->
      do ttrans <- translate $ fmap (distPermsHeadPerm . simplImplOut) mb_simpl
         args_trans <- translate args
         unfold_id <-
           case fold_ids of
             [nuP| Just (_,unfold_id) |] -> return unfold_id
             _ -> error "Unfolding recursive shape before it is defined!"
         withPermStackM id
           (\(pctx :>: ptrans_x) ->
             pctx :>: typeTransF ttrans [applyOpenTermMulti
                                         (globalOpenTerm $ mbLift unfold_id)
                                         (transTerms args_trans ++
                                          transTerms ptrans_x)])
           m

  -- Intro for a defined named shape (the other case) is a no-op
    | [nuMP| DefinedShapeBody _ |] <- mbMatch $ fmap namedShapeBody nmsh ->
      do ttrans <- translate $ fmap (distPermsHeadPerm . simplImplOut) mb_simpl
         withPermStackM id
           (\(pctx :>: ptrans) ->
             pctx :>: typeTransF ttrans [transTerm1 ptrans])
           m

    | otherwise -> fail "translateSimplImpl: ElimLLVMBlockNamed, unknown named shape"

  [nuMP| SImpl_IntroLLVMBlockFromEq _ _ _ |] ->
    do ttrans <- translate $ fmap (distPermsHeadPerm . simplImplOut) mb_simpl
       withPermStackM RL.tail
         (\(pctx :>: _ :>: ptrans) ->
           pctx :>: typeTransF ttrans [transTerm1 ptrans])
         m

  [nuMP| SImpl_IntroLLVMBlockPtr _ _ _ _ |] ->
    do ttrans <- translate $ fmap (distPermsHeadPerm . simplImplOut) mb_simpl
       withPermStackM id
         (\(pctx :>: ptrans) ->
           pctx :>: typeTransF ttrans (transTerms ptrans))
         m

  [nuMP| SImpl_ElimLLVMBlockPtr _ _ _ _ |] ->
    do ttrans <- translate $ fmap (distPermsHeadPerm . simplImplOut) mb_simpl
       withPermStackM id
         (\(pctx :>: ptrans) ->
           pctx :>: typeTransF ttrans (transTerms ptrans))
         m

  [nuMP| SImpl_IntroLLVMBlockField _ _ |] ->
    do ttrans <- translate $ fmap (distPermsHeadPerm . simplImplOut) mb_simpl
       withPermStackM id
         (\(pctx :>: ptrans) ->
           pctx :>: typeTransF ttrans [transTupleTerm ptrans])
         m

  [nuMP| SImpl_ElimLLVMBlockField _ _ _ |] ->
    do let mb_ps = fmap ((\case ValPerm_Conj ps -> ps
                                _ -> error "translateSimplImpl: SImpl_ElimLLVMBlockField, VPerm_Conj required"
                         ). distPermsHeadPerm . simplImplOut) mb_simpl
       ttrans1 <- translate $ fmap (!!0) mb_ps
       ttrans2 <- translate $ fmap (!!1) mb_ps
       withPermStackM id
         (\(pctx :>: ptrans) ->
           pctx :>:
           PTrans_Conj [typeTransF (tupleTypeTrans ttrans1) [transTerm1 ptrans],
                        typeTransF ttrans2 [unitOpenTerm]])
         m

  [nuMP| SImpl_IntroLLVMBlockArray _ _ |] ->
    do ttrans <- translate $ fmap (distPermsHeadPerm . simplImplOut) mb_simpl
       withPermStackM id
         (\(pctx :>: ptrans) ->
           pctx :>: typeTransF ttrans [transTerm1 ptrans])
         m

  [nuMP| SImpl_ElimLLVMBlockArray _ _ |] ->
    do ttrans <- translate $ fmap (distPermsHeadPerm . simplImplOut) mb_simpl
       withPermStackM id
         (\(pctx :>: ptrans) ->
           pctx :>: typeTransF ttrans [transTerm1 ptrans])
         m

  [nuMP| SImpl_IntroLLVMBlockSeq _ _ _ _ |] ->
    do ttrans <- translate $ fmap (distPermsHeadPerm . simplImplOut) mb_simpl
       withPermStackM RL.tail
         (\(pctx :>: ptrans1 :>: ptrans2) ->
           let pair_term =
                 pairOpenTerm (transTerm1 ptrans1) (transTerm1 ptrans2) in
           pctx :>: typeTransF ttrans [pair_term])
         m

  [nuMP| SImpl_ElimLLVMBlockSeq _ _ _ |] ->
    do ttrans <- translate $ fmap (distPermsHeadPerm . simplImplOut) mb_simpl
       withPermStackM id
         (\(pctx :>: ptrans) ->
           pctx :>: typeTransF ttrans [pairLeftOpenTerm (transTerm1 ptrans),
                                       pairRightOpenTerm (transTerm1 ptrans)])
         m

  [nuMP| SImpl_IntroLLVMBlockOr _ _ _ |] ->
    do ttrans <- translate $ fmap (distPermsHeadPerm . simplImplOut) mb_simpl
       withPermStackM id
         (\(pctx :>: ptrans) -> pctx :>: typeTransF ttrans [transTerm1 ptrans])
         m

  [nuMP| SImpl_ElimLLVMBlockOr _ _ _ |] ->
    do ttrans <- translate $ fmap (distPermsHeadPerm . simplImplOut) mb_simpl
       withPermStackM id
         (\(pctx :>: ptrans) -> pctx :>: typeTransF ttrans [transTerm1 ptrans])
         m

  [nuMP| SImpl_IntroLLVMBlockEx _ _ |] ->
    do ttrans <- translate $ fmap (distPermsHeadPerm . simplImplOut) mb_simpl
       withPermStackM id
         (\(pctx :>: ptrans) -> pctx :>: typeTransF ttrans [transTerm1 ptrans])
         m

  [nuMP| SImpl_ElimLLVMBlockEx _ _ |] ->
    do ttrans <- translate $ fmap (distPermsHeadPerm . simplImplOut) mb_simpl
       withPermStackM id
         (\(pctx :>: ptrans) -> pctx :>: typeTransF ttrans [transTerm1 ptrans])
         m

  [nuMP| SImpl_FoldNamed _ (NamedPerm_Rec rp) args _ |] ->
    do args_trans <- translate args
       ttrans <- translate $ fmap (distPermsHeadPerm . simplImplOut) mb_simpl
       let fold_ident = mbLift $ fmap recPermFoldFun rp
       withPermStackM id
         (\(pctx :>: ptrans_x) ->
           pctx :>: typeTransF ttrans [applyOpenTermMulti
                                       (globalOpenTerm fold_ident)
                                       (transTerms args_trans
                                        ++ transTerms ptrans_x)])
         m

  [nuMP| SImpl_UnfoldNamed _ (NamedPerm_Rec rp) args _ |] ->
    do args_trans <- translate args
       ttrans <- translate $ fmap (distPermsHeadPerm . simplImplOut) mb_simpl
       let unfold_ident = mbLift $ fmap recPermUnfoldFun rp
       withPermStackM id
         (\(pctx :>: ptrans_x) ->
           pctx :>:
           typeTransF (tupleTypeTrans ttrans) [applyOpenTermMulti
                                               (globalOpenTerm unfold_ident)
                                               (transTerms args_trans
                                                ++ [transTerm1 ptrans_x])])
         m

  [nuMP| SImpl_FoldNamed _ (NamedPerm_Defined dp) args off |] ->
    do folded_trans <-
         translate (mbMap2 ValPerm_Named (fmap definedPermName dp) args
                    `mbApply` off)
       withPermStackM id
         (\(pctx :>: ptrans) ->
           pctx :>: typeTransF folded_trans (transTerms ptrans))
         m

  [nuMP| SImpl_UnfoldNamed _ (NamedPerm_Defined dp) args off |] ->
    do unfolded_trans <-
         translate (mbMap2 unfoldDefinedPerm dp args `mbApply` off)
       withPermStackM id
         (\(pctx :>: ptrans) ->
           pctx :>: typeTransF unfolded_trans (transTerms ptrans))
         m

  {-
  [nuMP| SImpl_Mu _ _ _ _ |] ->
    error "FIXME HERE: SImpl_Mu: translation not yet implemented"
  -}

  [nuMP| SImpl_NamedToConj _ _ _ _ |] ->
    do tp_trans <- translate $ fmap (distPermsHeadPerm . simplImplOut) mb_simpl
       withPermStackM id
         (\(pctx :>: ptrans) ->
           pctx :>: typeTransF tp_trans (transTerms ptrans)) m

  [nuMP| SImpl_NamedFromConj _ _ _ _ |] ->
    do tp_trans <- translate $ fmap (distPermsHeadPerm . simplImplOut) mb_simpl
       withPermStackM id
         (\(pctx :>: ptrans) ->
           pctx :>: typeTransF tp_trans (transTerms ptrans)) m

  [nuMP| SImpl_NamedArgAlways _ _ _ _ _ _ |] ->
    do tp_trans <- translate $ fmap (distPermsHeadPerm . simplImplOut) mb_simpl
       withPermStackM id
         (\(pctx :>: ptrans) ->
           pctx :>: typeTransF tp_trans (transTerms ptrans)) m

  [nuMP| SImpl_NamedArgCurrent _ _ _ _ _ _ |] ->
    do tp_trans <- translate $ fmap (distPermsHeadPerm . simplImplOut) mb_simpl
       withPermStackM RL.tail
         (\(pctx :>: ptrans :>: _) ->
           pctx :>: typeTransF tp_trans (transTerms ptrans)) m

  [nuMP| SImpl_NamedArgWrite _ _ _ _ _ _ |] ->
    do tp_trans <- translate $ fmap (distPermsHeadPerm . simplImplOut) mb_simpl
       withPermStackM id
         (\(pctx :>: ptrans) ->
           pctx :>: typeTransF tp_trans (transTerms ptrans)) m

  [nuMP| SImpl_NamedArgRead _ _ _ _ _ |] ->
    do tp_trans <- translate $ fmap (distPermsHeadPerm . simplImplOut) mb_simpl
       withPermStackM id
         (\(pctx :>: ptrans) ->
           pctx :>: typeTransF tp_trans (transTerms ptrans)) m

  [nuMP| SImpl_ReachabilityTrans _ rp args _ y e |] ->
    do args_trans <- translate $ mbMap2 PExprs_Cons args e
       y_trans <- translate y
       e_trans <- translate e
       ttrans <- translate $ fmap (distPermsHeadPerm . simplImplOut) mb_simpl
       let trans_ident = mbLift $ fmap recPermTransMethod rp
       withPermStackM RL.tail
         (\(pctx :>: ptrans_x :>: ptrans_y) ->
           pctx :>:
           typeTransF (tupleTypeTrans ttrans) [applyOpenTermMulti
                                               (globalOpenTerm trans_ident)
                                               (transTerms args_trans
                                                ++ transTerms y_trans
                                                ++ transTerms e_trans
                                                ++ [transTerm1 ptrans_x,
                                                    transTerm1 ptrans_y])])
         m


-- | A flag to indicate whether the translation of a permission implication
-- contains any failures
data HasFailures = HasFailures | NoFailures deriving Eq

instance Semigroup HasFailures where
  HasFailures <> _ = HasFailures
  _ <> HasFailures = HasFailures
  NoFailures <> NoFailures = NoFailures

instance Monoid HasFailures where
  mempty = NoFailures

-- | The monad for translating 'PermImpl's, which accumulates all failure
-- messages in all branches of a 'PermImpl' and either returns a result or
-- results in only failures
type PermImplTransM = MaybeT (Writer ([String], HasFailures))

-- | Run a 'PermImplTransM' computation
runPermImplTransM :: PermImplTransM a -> (Maybe a, ([String], HasFailures))
runPermImplTransM = runWriter . runMaybeT

-- | Signal a failure in a 'PermImplTransM' computation with the given string
pitmFail :: String -> PermImplTransM a
pitmFail str = tell ([str],HasFailures) >> mzero

-- | Catch any failures in a 'PermImplTransM' computation, returning 'Nothing'
-- if the computation completely fails, or an @a@ paired with a 'HasFailures'
-- flag to indicate if that @a@ contains some partial failures. Reset the
-- 'HasFailures' flag so that @'pitmCatching' m@ is marked as having no failures
-- even if @m@ has failures.
pitmCatching :: PermImplTransM a -> PermImplTransM (Maybe a, HasFailures)
pitmCatching m =
  do let (maybe_a, (strs,hasf)) = runPermImplTransM m
     tell (strs,NoFailures)
     return (maybe_a,hasf)

-- | Return or fail depending on whether the input is present or 'Nothing'
pitmMaybeRet :: Maybe a -> PermImplTransM a
pitmMaybeRet (Just a) = return a
pitmMaybeRet Nothing = mzero

-- | A failure continuation represents any catch that is around the current
-- 'PermImpl', and can either be a term to jump to / call (meaning that there is
-- a catch) or an error message (meaning there is not)
data ImplFailCont
     -- | A continuation that calls a term on failure
  = ImplFailContTerm OpenTerm
    -- | An error message to print on failure
  | ImplFailContMsg String

-- | "Force" the translation of a possibly failing computation to always return
-- a computation, even if it is just the failing computation
forceImplTrans :: Maybe (ImplFailCont ->
                         ImpTransM ext blocks tops ret ps ctx OpenTerm) ->
                  ImplFailCont ->
                  ImpTransM ext blocks tops ret ps ctx OpenTerm
forceImplTrans (Just trans) k = trans k
forceImplTrans Nothing (ImplFailContTerm errM) = return errM
forceImplTrans Nothing (ImplFailContMsg str) =
  returnTypeM >>= \tp ->
  return (applyOpenTermMulti (globalOpenTerm "Prelude.errorM")
          [tp, stringLitOpenTerm (pack str)])

-- | Perform a failure by jumping to a failure continuation or signaling an
-- error, using an alternate error message in the latter case
implTransAltErr :: String -> ImplFailCont ->
                   ImpTransM ext blocks tops ret ps ctx OpenTerm
implTransAltErr _ (ImplFailContTerm errM) = return errM
implTransAltErr str (ImplFailContMsg _) =
  returnTypeM >>= \tp ->
  return (applyOpenTermMulti (globalOpenTerm "Prelude.errorM")
          [tp, stringLitOpenTerm (pack str)])

-- | Translate a normal unary 'PermImpl1' rule that succeeds and applies the
-- translation function if the argument succeeds and fails if the translation of
-- the argument fails
translatePermImplUnary ::
  RL.TypeCtx bs =>
  ImplTranslateF r ext blocks tops ret =>
  Mb ctx (MbPermImpls r (RNil :> '(bs,ps_out))) ->
  (ImpTransM ext blocks tops ret ps_out (ctx :++: bs) OpenTerm ->
   ImpTransM ext blocks tops ret ps ctx OpenTerm) ->
  PermImplTransM (ImplFailCont ->
                  ImpTransM ext blocks tops ret ps ctx OpenTerm)
translatePermImplUnary (mbMatch -> [nuMP| MbPermImpls_Cons _ _ mb_impl |]) f =
  translatePermImpl Proxy (mbCombine RL.typeCtxProxies mb_impl) >>= \trans ->
  return $ \k -> f $ trans k


-- | Translate a 'PermImpl1' to a function on translation computations
translatePermImpl1 :: ImplTranslateF r ext blocks tops ret =>
                      Proxy '(ext, blocks, tops, ret) ->
                      Mb ctx (PermImpl1 ps ps_outs) ->
                      Mb ctx (MbPermImpls r ps_outs) ->
                      PermImplTransM
                      (ImplFailCont ->
                       ImpTransM ext blocks tops ret ps ctx OpenTerm)
translatePermImpl1 prx mb_impl mb_impls = case (mbMatch mb_impl, mbMatch mb_impls) of
  -- A failure translates to a call to the catch handler, which is the most recent
  -- Impl1_Catch, if one exists, or the SAW errorM function otherwise
<<<<<<< HEAD
  ([nuMP| Impl1_Fail err |], _) ->
    tell [mbLift $ fmap ppError err] >> mzero
=======
  ([nuMP| Impl1_Fail str |], _) -> pitmFail $ mbLift str
>>>>>>> d78f9b74

  ([nuMP| Impl1_Catch |],
   [nuMP| (MbPermImpls_Cons _ (MbPermImpls_Cons _ _ mb_impl1) mb_impl2) |]) ->
    pitmCatching (translatePermImpl prx $
                  mbCombine RL.typeCtxProxies mb_impl1) >>= \(mtrans1,hasf1) ->
    pitmCatching (translatePermImpl prx $
                  mbCombine RL.typeCtxProxies mb_impl2) >>= \(mtrans2,hasf2) ->
    (if hasf1 == HasFailures && hasf2 == HasFailures then tell ([],HasFailures)
     else return ()) >>
    case (mtrans1, hasf1, mtrans2, hasf2) of
      (Just trans, NoFailures, _, _) -> return trans
      (_, _, Just trans, NoFailures) -> return trans
      (Just trans1, _, Just trans2, _) ->
        return $ \k ->
        compReturnTypeM >>= \ret_tp ->
        letTransM "catchpoint" ret_tp (trans2 k)
        (\catchpoint -> trans1 $ ImplFailContTerm catchpoint)
<<<<<<< HEAD
      (Nothing, Just trans2) -> return trans2
      (_, Nothing) -> pitmMaybeRet maybe_trans1
=======
      (Just trans, _, Nothing, _) -> return trans
      (Nothing, _, Just trans, _) -> return trans
      (Nothing, _, Nothing, _) -> mzero
>>>>>>> d78f9b74

  -- A push moves the given permission from x to the top of the perm stack
  ([nuMP| Impl1_Push x p |], _) ->
    translatePermImplUnary mb_impls $ \m ->
    do () <- assertVarPermM "Impl1_Push" x p
       ptrans <- getVarPermM x
       setVarPermM x (PTrans_True)
         (withPermStackM (:>: translateVar x) (:>: ptrans) m)

  -- A pop moves the given permission from the top of the perm stack to x
  ([nuMP| Impl1_Pop x p |], _) ->
    translatePermImplUnary mb_impls $ \m ->
    do () <- assertTopPermM "Impl1_Pop 1" x p
       () <- assertVarPermM "Impl1_Pop 2" x (nuMulti (mbToProxy p) $
                                             const ValPerm_True)
       ptrans <- getTopPermM
       setVarPermM x ptrans (withPermStackM RL.tail RL.tail m)

  -- If both branches of an or elimination fail, the whole thing fails; otherwise,
  -- an or elimination performs a pattern-match on an Either
  ([nuMP| Impl1_ElimOr x p1 p2 |],
   [nuMP| (MbPermImpls_Cons _ (MbPermImpls_Cons _ _ mb_impl1) mb_impl2) |]) ->
    pitmCatching (translatePermImpl prx $
                  mbCombine RL.typeCtxProxies mb_impl1) >>= \(mtrans1,hasf1) ->
    pitmCatching (translatePermImpl prx $
                  mbCombine RL.typeCtxProxies mb_impl2) >>= \(mtrans2,hasf2) ->
    tell ([],hasf1 <> hasf2) >>
    case (mtrans1, mtrans2) of
      (Nothing, Nothing) -> mzero
      _ ->
        return $ \k ->
        do () <- assertTopPermM "Impl1_ElimOr" x (mbMap2 ValPerm_Or p1 p2)
           tp1 <- translate p1
           tp2 <- translate p2
           tp_ret <- compReturnTypeTransM
           top_ptrans <- getTopPermM
           eitherElimTransM tp1 tp2 tp_ret
             (\ptrans ->
               withPermStackM id ((:>: ptrans) . RL.tail) $
               forceImplTrans mtrans1 k)
             (\ptrans ->
               withPermStackM id ((:>: ptrans) . RL.tail) $
               forceImplTrans mtrans2 k)
             (transTupleTerm top_ptrans)

  -- An existential elimination performs a pattern-match on a Sigma
  ([nuMP| Impl1_ElimExists x p |], _) ->
    translatePermImplUnary mb_impls $ \m ->
    do () <- assertTopPermM "Impl1_ElimExists" x (fmap ValPerm_Exists p)
       let tp = mbBindingType p
       top_ptrans <- getTopPermM
       tp_trans <- translateClosed tp
       sigmaElimTransM "x_elimEx" tp_trans
         (flip inExtTransM $ translate $ mbCombine RL.typeCtxProxies p)
         compReturnTypeTransM
         (\etrans ptrans ->
           inExtTransM etrans $
           withPermStackM id ((:>: ptrans) . RL.tail) m)
         (transTerm1 top_ptrans)

  -- A SimplImpl is translated using translateSimplImpl
  ([nuMP| Impl1_Simpl simpl mb_prx |], _) ->
    let prx' = mbLift mb_prx in
    translatePermImplUnary mb_impls $ \m ->
    assertPermStackTopEqM "SimplImpl in" prx' (fmap simplImplIn simpl) >>= \() ->
    translateSimplImpl prx' simpl $
    do () <- assertPermStackTopEqM "SimplImpl out" prx' (fmap simplImplOut simpl)
       m

  -- A let binding becomes a let binding
  ([nuMP| Impl1_LetBind _ e |], _) ->
    translatePermImplUnary mb_impls $ \m ->
    do etrans <- translate e
       inExtTransM etrans $
         withPermStackM (:>: Member_Base) (:>: PTrans_Eq (extMb e)) m

  ([nuMP| Impl1_ElimStructField x _ _ memb |], _) ->
    translatePermImplUnary mb_impls $ \m ->
    do etrans_x <- translate x
       let etrans_y = case etrans_x of
             ETrans_Struct flds -> RL.get (mbLift memb) flds
             _ -> error "translatePermImpl1: Impl1_ElimStructField"
       let mb_y = mbCombine RL.typeCtxProxies $ fmap (const $ nu $ \y -> PExpr_Var y) x
       inExtTransM etrans_y $
         withPermStackM (:>: Member_Base)
         (\(pctx :>: PTrans_Conj [APTrans_Struct pctx_str]) ->
           pctx :>: PTrans_Conj [APTrans_Struct $
                                 RL.set (mbLift memb) (PTrans_Eq mb_y) pctx_str]
           :>: RL.get (mbLift memb) pctx_str)
         m

  ([nuMP| Impl1_ElimLLVMFieldContents _ mb_fld |], _) ->
    translatePermImplUnary mb_impls $ \m ->
    inExtTransM ETrans_LLVM $
    withPermStackM (:>: Member_Base)
    (\(pctx :>: ptrans_x) ->
      let (_,ptrans') =
            unPTransLLVMField "translatePermImpl1: Impl1_ElimLLVMFieldContents"
            knownNat ptrans_x in
      pctx :>: PTrans_Conj [APTrans_LLVMField
                            (mbCombine RL.typeCtxProxies $
                             fmap (\fld -> nu $ \y ->
                                    fld { llvmFieldContents =
                                            ValPerm_Eq (PExpr_Var y)})
                             mb_fld) $
                            PTrans_Eq (mbCombine RL.typeCtxProxies $
                                       fmap (const $ nu PExpr_Var) mb_fld)]
      :>: ptrans')
    m

  ([nuMP| Impl1_ElimLLVMBlockToEq _ mb_bp |], _) ->
    translatePermImplUnary mb_impls $ \m ->
    inExtTransM ETrans_LLVMBlock $
    do tp_trans1 <-
         translate (mbMap2 (\bp y ->
                             ValPerm_Conj1 $ Perm_LLVMBlock $
                             bp { llvmBlockShape = PExpr_EqShape $ PExpr_Var y })
                    (extMb mb_bp) $
                    nuMulti (mbToProxy mb_bp :>: Proxy) (\(_ :>: y) -> y))
       tp_trans2 <-
         translate $ fmap (ValPerm_Conj1 .
                           Perm_LLVMBlockShape . modalizeBlockShape) (extMb mb_bp)
       withPermStackM (:>: Member_Base)
         (\(pctx :>: ptrans) ->
           pctx :>: typeTransF tp_trans1 [unitOpenTerm] :>:
           typeTransF tp_trans2 [transTerm1 ptrans])
         m

  ([nuMP| Impl1_BeginLifetime |], _) ->
    translatePermImplUnary mb_impls $ \m ->
    inExtTransM ETrans_Lifetime $
    do tp_trans <- translateClosed $ ValPerm_LOwned [] MNil MNil
       let id_fun =
             lambdaOpenTerm "ps_empty" unitTypeOpenTerm $ \x ->
             applyOpenTermMulti (globalOpenTerm "Prelude.returnM")
             [unitTypeOpenTerm, x]
       withPermStackM (:>: Member_Base) (:>: typeTransF tp_trans [id_fun]) m

  -- If e1 and e2 are already equal, short-circuit the proof construction and then
  -- elimination
  ([nuMP| Impl1_TryProveBVProp x prop@(BVProp_Eq e1 e2) _ |], _)
    | mbLift (mbMap2 bvEq e1 e2) ->
      translatePermImplUnary mb_impls $ \m ->
      do bv_tp <- typeTransType1 <$> translateClosed (mbExprType e1)
         e1_trans <- translate1 e1
         let pf = ctorOpenTerm "Prelude.Refl" [bv_tp, e1_trans]
         withPermStackM (:>: translateVar x)
           (:>: PTrans_Conj [APTrans_BVProp (BVPropTrans prop pf)])
           m

  -- If e1 and e2 are definitely not equal, treat this as a fail
  ([nuMP| Impl1_TryProveBVProp _ (BVProp_Eq e1 e2) prop_str |], _)
    | not $ mbLift (mbMap2 bvCouldEqual e1 e2) ->
<<<<<<< HEAD
      tell [mbLift prop_str] >> mzero
=======
      pitmFail (mbLift prop_str)
>>>>>>> d78f9b74

  -- Otherwise, insert an equality test with proof construction. Note that, as
  -- with all TryProveBVProps, if the test fails and there is no failure
  -- continuation, we insert just the proposition failure string using
  -- implTransAltErr, not the entire type-checking error message, because this is
  -- considered just an assertion and not a failure
  ([nuMP| Impl1_TryProveBVProp x prop@(BVProp_Eq e1 e2) prop_str |],
   [nuMP| MbPermImpls_Cons _ _ mb_impl' |]) ->
    translatePermImpl prx (mbCombine RL.typeCtxProxies mb_impl') >>= \trans ->
    return $ \k ->
    do prop_tp_trans <- translate prop
       applyMultiTransM (return $ globalOpenTerm "Prelude.maybe")
         [ return (typeTransType1 prop_tp_trans), compReturnTypeM
         , implTransAltErr (mbLift prop_str) k
         , lambdaTransM "eq_pf" prop_tp_trans
           (\prop_trans ->
             withPermStackM (:>: translateVar x) (:>: bvPropPerm prop_trans) $
             trans k)
         , applyMultiTransM (return $ globalOpenTerm "Prelude.bvEqWithProof")
           [ return (natOpenTerm $ natVal2 prop) , translate1 e1, translate1 e2]]

  -- For an inequality test, we don't need a proof, so just insert an if
  ([nuMP| Impl1_TryProveBVProp x prop@(BVProp_Neq e1 e2) prop_str |],
   [nuMP| MbPermImpls_Cons _ _ mb_impl' |]) ->
    translatePermImpl prx (mbCombine RL.typeCtxProxies mb_impl') >>= \trans ->
    return $ \k ->
    let w = natVal2 prop in
    applyMultiTransM (return $ globalOpenTerm "Prelude.ite")
    [ compReturnTypeM
    , applyMultiTransM (return $ globalOpenTerm "Prelude.bvEq")
      [ return (natOpenTerm w), translate1 e1, translate1 e2 ]
    , implTransAltErr (mbLift prop_str) k
    , withPermStackM (:>: translateVar x)
      (:>: PTrans_Conj [APTrans_BVProp (BVPropTrans prop unitOpenTerm)]) $
      trans k]

  {-
  ([nuMP| Impl1_TryProveBVProp x prop@(BVProp_ULt e1 e2) _ |],
   [nuMP| MbPermImpls_Cons _ mb_impl' |])
    | mbLift (fmap bvPropHolds prop) ->
      withPermStackM (:>: translateVar x)
      (:>: bvPropPerm (BVPropTrans prop
                       (ctorOpenTerm "Prelude.Refl" [globalOpenTerm "Prelude.Bool",
                                                     globalOpenTerm "Prelude.True"])))
      (translate $ mbCombine mb_impl')
  -}

  ([nuMP| Impl1_TryProveBVProp x prop@(BVProp_ULt e1 e2) prop_str |],
   [nuMP| MbPermImpls_Cons _ _ mb_impl' |]) ->
    translatePermImpl prx (mbCombine RL.typeCtxProxies mb_impl') >>= \trans ->
    return $ \k ->
    do prop_tp_trans <- translate prop
       applyMultiTransM (return $ globalOpenTerm "Prelude.maybe")
         [ return (typeTransType1 prop_tp_trans), compReturnTypeM
         , implTransAltErr (mbLift prop_str) k
         , lambdaTransM "ult_pf" prop_tp_trans
           (\prop_trans ->
             withPermStackM (:>: translateVar x) (:>: bvPropPerm prop_trans) $
             trans k)
         , applyMultiTransM (return $ globalOpenTerm "Prelude.bvultWithProof")
           [ return (natOpenTerm $ natVal2 prop), translate1 e1, translate1 e2]
         ]

  {-
  ([nuMP| Impl1_TryProveBVProp x prop@(BVProp_ULeq e1 e2) _ |],
   [nuMP| MbPermImpls_Cons _ mb_impl' |])
    | mbLift (fmap bvPropHolds prop) ->
      withPermStackM (:>: translateVar x)
      (:>: bvPropPerm (BVPropTrans prop
                       (ctorOpenTerm "Prelude.Refl" [globalOpenTerm "Prelude.Bool",
                                                     globalOpenTerm "Prelude.True"])))
      (translate $ mbCombine mb_impl')
  -}

  ([nuMP| Impl1_TryProveBVProp x prop@(BVProp_ULeq e1 e2) prop_str |],
   [nuMP| MbPermImpls_Cons _ _ mb_impl' |]) ->
    translatePermImpl prx (mbCombine RL.typeCtxProxies mb_impl') >>= \trans ->
    return $ \k ->
    do prop_tp_trans <- translate prop
       applyMultiTransM (return $ globalOpenTerm "Prelude.maybe")
         [ return (typeTransType1 prop_tp_trans), compReturnTypeM
         , implTransAltErr (mbLift prop_str) k
         , lambdaTransM "ule_pf" prop_tp_trans
           (\prop_trans ->
             withPermStackM (:>: translateVar x) (:>: bvPropPerm prop_trans) $
             trans k)
         , applyMultiTransM (return $ globalOpenTerm "Prelude.bvuleWithProof")
           [ return (natOpenTerm $ natVal2 prop), translate1 e1, translate1 e2]
         ]


  ([nuMP| Impl1_TryProveBVProp x prop@(BVProp_ULeq_Diff e1 e2 e3) prop_str |],
   [nuMP| MbPermImpls_Cons _ _ mb_impl' |]) ->
    translatePermImpl prx (mbCombine RL.typeCtxProxies mb_impl') >>= \trans ->
    return $ \k ->
    do prop_tp_trans <- translate prop
       applyMultiTransM (return $ globalOpenTerm "Prelude.maybe")
         [ return (typeTransType1 prop_tp_trans), compReturnTypeM
         , implTransAltErr (mbLift prop_str) k
         , lambdaTransM "ule_diff_pf" prop_tp_trans
           (\prop_trans ->
             withPermStackM (:>: translateVar x) (:>: bvPropPerm prop_trans) $
             trans k)
         , applyMultiTransM (return $ globalOpenTerm "Prelude.bvuleWithProof")
           [ return (natOpenTerm $ natVal2 prop), translate1 e1,
             applyMultiTransM (return $ globalOpenTerm "Prelude.bvSub")
             [return (natOpenTerm $ natVal2 prop), translate1 e2, translate1 e3]]
         ]

  ([nuMP| Impl1_TryProveBVProp _ _ _ |], _) ->
    pitmFail ("translatePermImpl1: Unhandled BVProp case")


-- | Translate a 'PermImpl' in the 'PermImplTransM' monad to a function that
-- takes a failure continuation and returns a monadic computation to generate
-- the translation as a term
translatePermImpl :: ImplTranslateF r ext blocks tops ret =>
                     Proxy '(ext, blocks, tops, ret) ->
                     Mb ctx (PermImpl r ps) ->
                     PermImplTransM
                     (ImplFailCont ->
                      ImpTransM ext blocks tops ret ps ctx OpenTerm)
translatePermImpl prx mb_impl = case mbMatch mb_impl of
  [nuMP| PermImpl_Done r |] ->
    return $ const $ translateF r
  [nuMP| PermImpl_Step impl1 mb_impls |] ->
    translatePermImpl1 prx impl1 mb_impls


instance ImplTranslateF r ext blocks tops ret =>
         Translate (ImpTransInfo
                    ext blocks tops ret ps) ctx (AnnotPermImpl r ps) OpenTerm where
  translate (mbMatch -> [nuMP| AnnotPermImpl err impl |]) =
    let (transF, (errs,_)) = runPermImplTransM $ translatePermImpl Proxy impl in
    forceImplTrans transF $
    ImplFailContMsg (mbLift err ++ "\n\n"
                     ++ concat (intersperse
                                "\n\n--------------------\n\n" errs))

-- We translate a LocalImplRet to a term that returns all current permissions
instance ImplTranslateF (LocalImplRet ps) ext blocks ps_in ret where
  translateF _ =
    do pctx <- itiPermStack <$> ask
       ret_tp <- returnTypeM
       return $ applyOpenTermMulti (globalOpenTerm "Prelude.returnM")
         [ret_tp, strictTransTupleTerm pctx]

-- | Translate a local implication to its output, adding an error message
translateLocalPermImpl :: String -> Mb ctx (LocalPermImpl ps_in ps_out) ->
                          ImpTransM ext blocks tops ret ps_in ctx OpenTerm
translateLocalPermImpl err (mbMatch -> [nuMP| LocalPermImpl impl |]) =
  clearVarPermsM $ translate $ fmap (AnnotPermImpl err) impl

-- | Translate a local implication over two sequences of permissions (already
-- translated to types) to a monadic function with the first sequence of
-- permissions as free variables and that takes in the second permissions as
-- arguments. Note that the translations of the second input permissions and the
-- output permissions must have exactly one type, i.e., already be tupled.
translateCurryLocalPermImpl ::
  String -> Mb ctx (LocalPermImpl (ps1 :++: ps2) ps_out) ->
  PermTransCtx ctx ps1 -> RAssign (Member ctx) ps1 ->
  TypeTrans (PermTransCtx ctx ps2) -> RAssign (Member ctx) ps2 ->
  TypeTrans (PermTransCtx ctx ps_out) ->
  ImpTransM ext blocks tops ret ps ctx OpenTerm
translateCurryLocalPermImpl err impl pctx1 vars1 tp_trans2 vars2 tp_trans_out =
  lambdaTransM "x_local" tp_trans2 $ \pctx2 ->
  local (\info -> info { itiReturnType = transTerm1 tp_trans_out }) $
  withPermStackM
    (const (RL.append vars1 vars2))
    (const (RL.append pctx1 pctx2))
    (translateLocalPermImpl err impl)


----------------------------------------------------------------------
-- * Translating Typed Crucible Expressions
----------------------------------------------------------------------

-- translate for a TypedReg yields an ExprTrans
instance TransInfo info =>
         Translate info ctx (TypedReg tp) (ExprTrans tp) where
  translate (mbMatch -> [nuMP| TypedReg x |]) = translate x

instance TransInfo info =>
         Translate info ctx (TypedRegs tps) (ExprTransCtx tps) where
  translate mb_x = case mbMatch mb_x of
    [nuMP| TypedRegsNil |] -> return MNil
    [nuMP| TypedRegsCons rs r |] ->
      (:>:) <$> translate rs <*> translate r

instance TransInfo info =>
         Translate info ctx (RegWithVal tp) (ExprTrans tp) where
  translate mb_x = case mbMatch mb_x of
    [nuMP| RegWithVal _ e |] -> translate e
    [nuMP| RegNoVal x |] -> translate x

-- | Translate a 'RegWithVal' to exactly one SAW term via 'transTerm1'
translateRWV :: TransInfo info => Mb ctx (RegWithVal a) ->
                TransM info ctx OpenTerm
translateRWV mb_rwv = transTerm1 <$> translate mb_rwv

-- translate for a TypedExpr yields an ExprTrans
instance (PermCheckExtC ext, TransInfo info) =>
         Translate info ctx (App ext RegWithVal tp) (ExprTrans tp) where
  translate mb_e = case mbMatch mb_e of
    [nuMP| BaseIsEq BaseBoolRepr e1 e2 |] ->
      ETrans_Term <$>
      applyMultiTransM (return $ globalOpenTerm "Prelude.boolEq")
      [translateRWV e1, translateRWV e2]
  --  [nuMP| BaseIsEq BaseNatRepr e1 e2 |] ->
  --    ETrans_Term <$>
  --    applyMultiTransM (return $ globalOpenTerm "Prelude.equalNat")
  --    [translateRWV e1, translateRWV e2]
    [nuMP| BaseIsEq (BaseBVRepr w) e1 e2 |] ->
      ETrans_Term <$>
      applyMultiTransM (return $ globalOpenTerm "Prelude.bvEq")
      [translate w, translateRWV e1, translateRWV e2]

    [nuMP| EmptyApp |] -> return ETrans_Unit

    -- Booleans
    [nuMP| BoolLit True |] ->
      return $ ETrans_Term $ globalOpenTerm "Prelude.True"
    [nuMP| BoolLit False |] ->
      return $ ETrans_Term $ globalOpenTerm "Prelude.False"
    [nuMP| Not e |] ->
      ETrans_Term <$>
      applyMultiTransM (return $ globalOpenTerm "Prelude.not")
      [translateRWV e]
    [nuMP| And e1 e2 |] ->
      ETrans_Term <$>
      applyMultiTransM (return $ globalOpenTerm "Prelude.and")
      [translateRWV e1, translateRWV e2]
    [nuMP| Or e1 e2 |] ->
      ETrans_Term <$>
      applyMultiTransM (return $ globalOpenTerm "Prelude.or")
      [translateRWV e1, translateRWV e2]
    [nuMP| BoolXor e1 e2 |] ->
      ETrans_Term <$>
      applyMultiTransM (return $ globalOpenTerm "Prelude.xor")
      [translateRWV e1, translateRWV e2]

    -- Natural numbers
    [nuMP| Expr.NatLit n |] ->
      return $ ETrans_Term $ natOpenTerm $ mbLift n
    [nuMP| NatLt e1 e2 |] ->
      ETrans_Term <$>
      applyMultiTransM (return $ globalOpenTerm "Prelude.ltNat")
      [translateRWV e1, translateRWV e2]
    -- [nuMP| NatLe _ _ |] ->
    [nuMP| NatEq e1 e2 |] ->
      ETrans_Term <$>
      applyMultiTransM (return $ globalOpenTerm "Prelude.equalNat")
      [translateRWV e1, translateRWV e2]
    [nuMP| NatAdd e1 e2 |] ->
      ETrans_Term <$>
      applyMultiTransM (return $ globalOpenTerm "Prelude.addNat")
      [translateRWV e1, translateRWV e2]
    [nuMP| NatSub e1 e2 |] ->
      ETrans_Term <$>
      applyMultiTransM (return $ globalOpenTerm "Prelude.subNat")
      [translateRWV e1, translateRWV e2]
    [nuMP| NatMul e1 e2 |] ->
      ETrans_Term <$>
      applyMultiTransM (return $ globalOpenTerm "Prelude.mulNat")
      [translateRWV e1, translateRWV e2]
    [nuMP| NatDiv e1 e2 |] ->
      ETrans_Term <$>
      applyMultiTransM (return $ globalOpenTerm "Prelude.divNat")
      [translateRWV e1, translateRWV e2]
    [nuMP| NatMod e1 e2 |] ->
      ETrans_Term <$>
      applyMultiTransM (return $ globalOpenTerm "Prelude.modNat")
      [translateRWV e1, translateRWV e2]

    -- Function handles: the expression part of a function handle has no
    -- computational content
    [nuMP| HandleLit _ |] -> return ETrans_Fun

    -- Bitvectors
    [nuMP| BVLit w mb_bv |] ->
      return $ ETrans_Term $ bvLitOpenTerm (mbLift w) $ mbLift mb_bv
    [nuMP| BVConcat w1 w2 e1 e2 |] ->
      ETrans_Term <$>
      applyMultiTransM (return $ globalOpenTerm "Prelude.join")
      [translate w1, translate w2, translateRWV e1, translateRWV e2]
    [nuMP| BVTrunc w1 w2 e |] ->
      ETrans_Term <$>
      applyMultiTransM (return $ globalOpenTerm "Prelude.bvTrunc")
      [return (natOpenTerm (natValue (mbLift w2) - natValue (mbLift w1))),
       translate w1,
       translateRWV e]
    [nuMP| BVZext w1 w2 e |] ->
      ETrans_Term <$>
      applyMultiTransM (return $ globalOpenTerm "Prelude.bvUExt")
      [return (natOpenTerm (natValue (mbLift w1) - natValue (mbLift w2))),
       translate w2, translateRWV e]
    [nuMP| BVSext w1 w2 e |] ->
      ETrans_Term <$>
      applyMultiTransM (return $ globalOpenTerm "Prelude.bvSExt")
      [return (natOpenTerm (natValue (mbLift w1) - natValue (mbLift w2))),
       -- NOTE: bvSExt adds 1 to the 2nd arg
       return (natOpenTerm (natValue (mbLift w2) - 1)),
       translateRWV e]
    [nuMP| BVNot w e |] ->
      ETrans_Term <$>
      applyMultiTransM (return $ globalOpenTerm "Prelude.bvNot")
      [translate w, translateRWV e]
    [nuMP| BVAnd w e1 e2 |] ->
      ETrans_Term <$>
      applyMultiTransM (return $ globalOpenTerm "Prelude.bvAnd")
      [translate w, translateRWV e1, translateRWV e2]
    [nuMP| BVOr w e1 e2 |] ->
      ETrans_Term <$>
      applyMultiTransM (return $ globalOpenTerm "Prelude.bvOr")
      [translate w, translateRWV e1, translateRWV e2]
    [nuMP| BVXor w e1 e2 |] ->
      ETrans_Term <$>
      applyMultiTransM (return $ globalOpenTerm "Prelude.bvXor")
      [translate w, translateRWV e1, translateRWV e2]
    [nuMP| BVNeg w e |] ->
      ETrans_Term <$>
      applyMultiTransM (return $ globalOpenTerm "Prelude.bvNeg")
      [translate w, translateRWV e]
    [nuMP| BVAdd w e1 e2 |] ->
      ETrans_Term <$>
      applyMultiTransM (return $ globalOpenTerm "Prelude.bvAdd")
      [translate w, translateRWV e1, translateRWV e2]
    [nuMP| BVSub w e1 e2 |] ->
      ETrans_Term <$>
      applyMultiTransM (return $ globalOpenTerm "Prelude.bvSub")
      [translate w, translateRWV e1, translateRWV e2]
    [nuMP| BVMul w e1 e2 |] ->
      ETrans_Term <$>
      applyMultiTransM (return $ globalOpenTerm "Prelude.bvMul")
      [translate w, translateRWV e1, translateRWV e2]
    [nuMP| BVUdiv w e1 e2 |] ->
      ETrans_Term <$>
      applyMultiTransM (return $ globalOpenTerm "Prelude.bvUDiv")
      [translate w, translateRWV e1, translateRWV e2]
    [nuMP| BVSdiv w e1 e2 |] ->
      ETrans_Term <$>
      applyMultiTransM (return $ globalOpenTerm "Prelude.bvSDiv")
      [translate w, translateRWV e1, translateRWV e2]
    [nuMP| BVUrem w e1 e2 |] ->
      ETrans_Term <$>
      applyMultiTransM (return $ globalOpenTerm "Prelude.bvURem")
      [translate w, translateRWV e1, translateRWV e2]
    [nuMP| BVSrem w e1 e2 |] ->
      ETrans_Term <$>
      applyMultiTransM (return $ globalOpenTerm "Prelude.bvSRem")
      [translate w, translateRWV e1, translateRWV e2]
    [nuMP| BVUle w e1 e2 |] ->
      ETrans_Term <$>
      applyMultiTransM (return $ globalOpenTerm "Prelude.bvule")
      [translate w, translateRWV e1, translateRWV e2]
    [nuMP| BVUlt w e1 e2 |] ->
      ETrans_Term <$>
      applyMultiTransM (return $ globalOpenTerm "Prelude.bvult")
      [translate w, translateRWV e1, translateRWV e2]
    [nuMP| BVSle w e1 e2 |] ->
      ETrans_Term <$>
      applyMultiTransM (return $ globalOpenTerm "Prelude.bvsle")
      [translate w, translateRWV e1, translateRWV e2]
    [nuMP| BVSlt w e1 e2 |] ->
      ETrans_Term <$>
      applyMultiTransM (return $ globalOpenTerm "Prelude.bvslt")
      [translate w, translateRWV e1, translateRWV e2]
    [nuMP| BVCarry w e1 e2 |] ->
      ETrans_Term <$>
      applyMultiTransM (return $ globalOpenTerm "Prelude.bvCarry")
      [translate w, translateRWV e1, translateRWV e2]
    [nuMP| BVSCarry w e1 e2 |] ->
      -- NOTE: bvSCarry adds 1 to the bitvector length
      let w_minus_1 = natOpenTerm (natValue (mbLift w) - 1) in
      ETrans_Term <$>
      applyMultiTransM (return $ globalOpenTerm "Prelude.bvSCarry")
      [return w_minus_1, translateRWV e1, translateRWV e2]
    [nuMP| BVSBorrow w e1 e2 |] ->
      -- NOTE: bvSBorrow adds 1 to the bitvector length
      let w_minus_1 = natOpenTerm (natValue (mbLift w) - 1) in
      ETrans_Term <$>
      applyMultiTransM (return $ globalOpenTerm "Prelude.bvSBorrow")
      [return w_minus_1, translateRWV e1, translateRWV e2]
    [nuMP| BVShl w e1 e2 |] ->
      ETrans_Term <$>
      applyMultiTransM (return $ globalOpenTerm "Prelude.bvShiftL")
      [translate w, return (globalOpenTerm "Prelude.Bool"), translate w,
       return (globalOpenTerm "Prelude.False"), translateRWV e1, translateRWV e2]
    [nuMP| BVLshr w e1 e2 |] ->
      ETrans_Term <$>
      applyMultiTransM (return $ globalOpenTerm "Prelude.bvShiftR")
      [translate w, return (globalOpenTerm "Prelude.Bool"), translate w,
       return (globalOpenTerm "Prelude.False"), translateRWV e1, translateRWV e2]
    [nuMP| BVAshr w e1 e2 |] ->
      let w_minus_1 = natOpenTerm (natValue (mbLift w) - 1) in
      ETrans_Term <$>
      applyMultiTransM (return $ globalOpenTerm "Prelude.bvSShiftR")
      [return w_minus_1, return (globalOpenTerm "Prelude.Bool"), translate w,
       translateRWV e1, translateRWV e2]
    [nuMP| BoolToBV mb_w e |] ->
      let w = mbLift mb_w in
      ETrans_Term <$>
      applyMultiTransM (return $ globalOpenTerm "Prelude.ite")
      [bitvectorTransM (translate mb_w),
       translateRWV e,
       return (bvLitOpenTerm w (BV.one w)),
       return (bvLitOpenTerm w (BV.zero w))]
    [nuMP| BVNonzero mb_w e |] ->
      let w = mbLift mb_w in
      ETrans_Term <$>
      applyTransM (return $ globalOpenTerm "Prelude.not")
      (applyMultiTransM (return $ globalOpenTerm "Prelude.bvEq")
       [translate mb_w, translateRWV e,
        return (bvLitOpenTerm w (BV.zero w))])

    -- Strings
    [nuMP| Expr.StringLit (UnicodeLiteral text) |] ->
      return $ ETrans_Term $ stringLitOpenTerm $
      mbLift text

    -- Everything else is an error
    _ ->
      error ("Unhandled expression form: " ++
              (renderString (layoutSmart opts (mbLift $ fmap (ppApp (const $ pretty ("_" :: String))) mb_e))))
        where opts = PP.LayoutOptions (PP.AvailablePerLine 80 0.8)


-- translate for a TypedExpr yields an ExprTrans
instance (PermCheckExtC ext, TransInfo info) =>
         Translate info ctx (TypedExpr ext tp) (ExprTrans tp) where
  translate mb_x = case mbMatch mb_x of
    [nuMP| TypedExpr _ (Just e) |] -> translate e
    [nuMP| TypedExpr app Nothing |] -> translate app

-- | Get the output permission on the return value of a 'TypedExpr'
exprOutPerm :: PermCheckExtC ext => Mb ctx (TypedExpr ext tp) ->
               PermTrans ctx tp
exprOutPerm mb_x = case mbMatch mb_x of
  [nuMP| TypedExpr _ (Just e) |] -> PTrans_Eq e
  [nuMP| TypedExpr _ Nothing |] -> PTrans_True


----------------------------------------------------------------------
-- * Translating Typed Crucible Jump Targets
----------------------------------------------------------------------

{-
debugPrettyPermCtx :: RAssign Proxy ctx -> PermTransCtx ctx ps -> [Doc]
debugPrettyPermCtx _ MNil = []
debugPrettyPermCtx prxs (ptranss :>: ptrans) =
  debugPrettyPermCtx prxs ptranss ++
  [permPretty emptyPPInfo (permTransPerm prxs ptrans) <+>
   string ("(" ++ show (length $ transTerms ptrans) ++ " terms)")]
-}

-- | Apply the translation of a function-like construct (i.e., a
-- 'TypedJumpTarget' or 'TypedFnHandle') to the pure plus impure translations of
-- its arguments, given as 'DistPerms', which should match the current
-- stack. The 'String' argument is the name of the construct being applied, for
-- use in error reporting.
translateApply :: String -> OpenTerm -> Mb ctx (DistPerms ps) ->
                  ImpTransM ext blocks tops ret ps ctx OpenTerm
translateApply nm f perms =
  do expr_ctx <- itiExprCtx <$> ask
     arg_membs <- itiPermStackVars <$> ask
     let e_args = RL.map (flip RL.get expr_ctx) arg_membs
     i_args <- itiPermStack <$> ask
     return $
       trace ("translateApply for " ++ nm ++ " with perm arguments:\n" ++
              -- renderDoc (list $ debugPrettyPermCtx (mbToProxy perms) i_args)
              -- permPrettyString emptyPPInfo (permTransCtxPerms (mbToProxy perms) i_args)
              permPrettyString emptyPPInfo perms
             ) $
       applyOpenTermMulti f (exprCtxToTerms e_args ++ permCtxToTerms i_args)

-- | Translate a call to (the translation of) an entrypoint, by either calling
-- the letrec-bound variable for the entrypoint, if it has one, or by just
-- translating the body of the entrypoint if it does not.
translateCallEntry :: forall ext tops args ghosts blocks ctx ret.
                      PermCheckExtC ext => String ->
                      TypedEntryTrans ext blocks tops ret args ghosts ->
                      Mb ctx (RAssign ExprVar (tops :++: args)) ->
                      Mb ctx (RAssign ExprVar ghosts) ->
                      ImpTransM ext blocks tops ret
                      ((tops :++: args) :++: ghosts) ctx OpenTerm
translateCallEntry nm entry_trans mb_tops_args mb_ghosts =
  -- First test that the stack == the required perms for entryID
  do let entry = typedEntryTransEntry entry_trans
     let mb_s =
           mbMap2 (\tops_args ghosts ->
                    permVarSubstOfNames $ RL.append tops_args ghosts)
           mb_tops_args mb_ghosts
     let mb_perms = fmap (\s -> varSubst s $ mbValuePermsToDistPerms $
                                typedEntryPermsIn entry) mb_s
     () <- assertPermStackEqM nm mb_perms

     -- Now check if entryID has an associated letRec-bound function
     case typedEntryTransFun entry_trans of
       Just f ->
         -- If so, call the letRec-bound function
         translateApply nm f mb_perms
       Nothing ->
         -- If not, continue by translating entry, setting the variable
         -- permission map to empty (as in the beginning of a block)
         clearVarPermsM $ translate $
         fmap (\s -> varSubst s $ typedEntryBody entry) mb_s


instance PermCheckExtC ext =>
         Translate (ImpTransInfo ext blocks tops ret ps) ctx
         (CallSiteImplRet blocks tops args ghosts ps) OpenTerm where
  translate (mbMatch ->
             [nuMP| CallSiteImplRet entryID ghosts Refl mb_tavars mb_gvars |]) =
    do entry_trans <-
         lookupEntryTransCast (mbLift entryID) (mbLift ghosts) <$>
         itiBlockMapTrans <$> ask
       translateCallEntry "CallSiteImplRet" entry_trans mb_tavars mb_gvars

instance PermCheckExtC ext =>
         ImplTranslateF (CallSiteImplRet blocks tops args ghosts)
         ext blocks tops ret where
  translateF mb_tgt = translate mb_tgt


instance PermCheckExtC ext =>
         Translate (ImpTransInfo ext blocks tops ret ps) ctx
         (TypedJumpTarget blocks tops ps) OpenTerm where
  translate (mbMatch -> [nuMP| TypedJumpTarget siteID _ _ mb_perms_in |]) =
    do SomeTypedCallSite site <-
         lookupCallSite (mbLift siteID) <$> itiBlockMapTrans <$> ask
       let CallSiteImpl mb_impl = typedCallSiteImpl site
       translate $ flip fmap mb_perms_in $ \perms_in ->
         varSubst (permVarSubstOfNames $ distPermsVars perms_in) mb_impl

instance PermCheckExtC ext =>
         ImplTranslateF (TypedJumpTarget blocks tops) ext blocks tops ret where
  translateF mb_tgt = translate mb_tgt


----------------------------------------------------------------------
-- * Translating Typed Crucible Statements
----------------------------------------------------------------------

-- | Translate a 'TypedStmt' to a function on translation computations
translateStmt :: PermCheckExtC ext =>
                 ProgramLoc -> Mb ctx (TypedStmt ext rets ps_in ps_out) ->
                 ImpTransM ext blocks tops ret ps_out (ctx :++: rets) OpenTerm ->
                 ImpTransM ext blocks tops ret ps_in ctx OpenTerm
translateStmt loc mb_stmt m = case mbMatch mb_stmt of
  [nuMP| TypedSetReg _ e |] ->
    do etrans <- tpTransM $ translate e
       let ptrans = exprOutPerm e
       inExtTransM etrans $
         withPermStackM (:>: Member_Base) (:>: extPermTrans ptrans) m

  [nuMP| TypedSetRegPermExpr _ e |] ->
    do etrans <- tpTransM $ translate e
       inExtTransM etrans $
         withPermStackM (:>: Member_Base) (:>: PTrans_Eq (extMb e)) m

  [nuMP| stmt@(TypedCall _freg fun_perm _ gexprs args) |] ->
    do f_trans <- getTopPermM
       let f = case f_trans of
             PTrans_Conj [APTrans_Fun _ f_trm] -> f_trm
             _ -> error "translateStmt: TypedCall: unexpected function permission"
       -- let perms_in = fmap (distPermsSnoc . typedStmtIn) stmt
       let perms_out = mbCombine RL.typeCtxProxies
                     $ fmap (\stmt' -> nu $ \ret ->
                                          typedStmtOut stmt' (MNil :>: ret)) stmt
       ret_tp <- translate $ fmap funPermRet fun_perm
       ectx_gexprs <- translate gexprs
       ectx_args <- translate args
       pctx_in <- RL.tail <$> itiPermStack <$> ask
       let (pctx_ghosts_args, _) =
             RL.split (RL.append ectx_gexprs ectx_args) ectx_gexprs pctx_in
       let fret_trm =
             applyOpenTermMulti f (exprCtxToTerms ectx_gexprs
                                   ++ exprCtxToTerms ectx_args
                                   ++ permCtxToTerms pctx_ghosts_args)
       fret_tp <- sigmaTypeTransM "ret" ret_tp (flip inExtTransM
                                                (translate perms_out))
       applyMultiTransM (return $ globalOpenTerm "Prelude.bindM")
         [return fret_tp, returnTypeM, return fret_trm,
          lambdaOpenTermTransM "call_ret_val" fret_tp $ \ret_val ->
           sigmaElimTransM "elim_call_ret_val" ret_tp
           (flip inExtTransM (translate perms_out)) compReturnTypeTransM
           (\ret_trans pctx ->
             inExtTransM ret_trans $
             withPermStackM
             (\(vars :>: _) ->
               (fst (RL.split Proxy ectx_gexprs vars) :>: Member_Base))
             (const pctx)
             m)
           ret_val]

  -- FIXME HERE: figure out why these asserts always translate to ite True
  [nuMP| TypedAssert e _ |] ->
    applyMultiTransM (return $ globalOpenTerm "Prelude.ite")
    [compReturnTypeM, translate1 e, m,
     mkErrorCompM ("Failed Assert at " ++
                   renderDoc (ppShortFileName (plSourceLoc loc)))]

  [nuMP| TypedLLVMStmt stmt |] -> translateLLVMStmt stmt m


-- | Translate a 'TypedStmt' to a function on translation computations
translateLLVMStmt ::
  Mb ctx (TypedLLVMStmt r ps_in ps_out) ->
  ImpTransM ext blocks tops ret ps_out (ctx :> r) OpenTerm ->
  ImpTransM ext blocks tops ret ps_in ctx OpenTerm
translateLLVMStmt mb_stmt m = case mbMatch mb_stmt of
  [nuMP| ConstructLLVMWord (TypedReg x) |] ->
    inExtTransM ETrans_LLVM $
    withPermStackM (:>: Member_Base) (:>: (PTrans_Eq $ extMb $
                                           fmap (PExpr_LLVMWord . PExpr_Var) x)) m

  [nuMP| AssertLLVMWord reg _ |] ->
    inExtTransM (ETrans_Term $ natOpenTerm 0) $
    withPermStackM ((:>: Member_Base) . RL.tail)
    ((:>: (PTrans_Eq $ fmap (const $ PExpr_Nat 0) $ extMb reg)) . RL.tail)
    m

  [nuMP| AssertLLVMPtr _ |] ->
    inExtTransM ETrans_Unit $
    withPermStackM RL.tail RL.tail m

  [nuMP| DestructLLVMWord _ e |] ->
    translate e >>= \etrans ->
    inExtTransM etrans $
    withPermStackM ((:>: Member_Base) . RL.tail)
    ((:>: (PTrans_Eq $ extMb e)) . RL.tail)
    m

  [nuMP| OffsetLLVMValue x off |] ->
    inExtTransM ETrans_LLVM $
    withPermStackM (:>: Member_Base)
    (:>: (PTrans_Eq $ extMb $
          mbMap2 PExpr_LLVMOffset (fmap typedRegVar x) off))
    m

  [nuMP| TypedLLVMLoad _ (mb_fp :: LLVMFieldPerm w sz)
                       (_ :: DistPerms ps) cur_perms |] ->
    let prx_l = mbLifetimeCurrentPermsProxies cur_perms
        prx_ps :: Proxy (ps :> LLVMPointerType w) = Proxy in
    inExtTransM ETrans_LLVM $
    withPermStackM
    (\(RL.split prx_ps prx_l -> (vars, vars_l)) ->
      RL.append (vars :>: Member_Base) vars_l)
    (\(RL.split prx_ps prx_l -> (pctx :>: p_ptr, pctx_l)) ->
      let (_, p_ret) =
            unPTransLLVMField "translateLLVMStmt: TypedLLVMLoad: expected field perm"
            (knownNat @sz) p_ptr in
      withKnownNat ?ptrWidth $
      RL.append
      (pctx :>: PTrans_Conj [APTrans_LLVMField
                             (mbCombine RL.typeCtxProxies $
                              fmap (\fp -> nu $ \ret ->
                                     fp { llvmFieldContents =
                                            ValPerm_Eq (PExpr_Var ret)}) mb_fp)
                             (PTrans_Eq $ mbCombine RL.typeCtxProxies $
                              fmap (const $ nu $ \ret -> PExpr_Var ret) mb_fp)]
       :>: p_ret) pctx_l)
    m

  [nuMP| TypedLLVMStore _ (mb_fp :: LLVMFieldPerm w sz) mb_e
                        (_ :: DistPerms ps) cur_perms |] ->
    let prx_l = mbLifetimeCurrentPermsProxies cur_perms
        prx_ps :: Proxy (ps :> LLVMPointerType w) = Proxy in
    withKnownNat ?ptrWidth $
    inExtTransM ETrans_Unit $
    withPermStackM id
    (\(RL.split prx_ps prx_l -> (pctx :>: _p_ptr, pctx_l)) ->
      RL.append
      (pctx :>: PTrans_Conj [APTrans_LLVMField
                             (extMb $ mbMap2 (\fp e ->
                                               fp { llvmFieldContents =
                                                      ValPerm_Eq e })
                              mb_fp mb_e)
                             (PTrans_Eq $ extMb mb_e)])
      pctx_l)
    m

  [nuMP| TypedLLVMAlloca _ (mb_fperm :: LLVMFramePerm w) mb_sz |] ->
    let sz = mbLift mb_sz
        w :: Proxy w = Proxy in
    withKnownNat ?ptrWidth $
    inExtTransM ETrans_LLVM $
    translateClosed (llvmFieldsPermOfSize w sz) >>= \ptrans_tp ->
    withPermStackM (:>: Member_Base)
    (\(pctx :>: _) ->
      pctx
      :>: PTrans_Conj [APTrans_LLVMFrame $
                       flip nuMultiWithElim1 (extMb mb_fperm) $
                       \(_ :>: ret) fperm -> (PExpr_Var ret, sz):fperm]
      :>: typeTransF ptrans_tp [])
    m

  [nuMP| TypedLLVMCreateFrame |] ->
    withKnownNat ?ptrWidth $
    inExtTransM ETrans_LLVMFrame $
    withPermStackM (:>: Member_Base)
    (:>: PTrans_Conj [APTrans_LLVMFrame $ fmap (const []) (extMb mb_stmt)])
    m

  [nuMP| TypedLLVMDeleteFrame _ _ _ |] ->
    inExtTransM ETrans_Unit $
    withPermStackM (const MNil) (const MNil) m

  [nuMP| TypedLLVMLoadHandle _ tp _ |] ->
    inExtTransM ETrans_Fun $
    withPermStackM ((:>: Member_Base) . RL.tail)
    (\(pctx :>: PTrans_Conj [APTrans_LLVMFunPtr tp' ptrans]) ->
      case testEquality (mbLift tp) tp' of
        Just Refl -> pctx :>: ptrans
        _ -> error ("translateLLVMStmt: TypedLLVMLoadHandle: "
                    ++ "unexpected function permission type"))
    m

  [nuMP| TypedLLVMResolveGlobal gsym (p :: ValuePerm (LLVMPointerType w))|] ->
    withKnownNat ?ptrWidth $
    inExtTransM ETrans_LLVM $
    do env <- infoEnv <$> ask
       ptrans <- translate $ extMb p
       let w :: NatRepr w = knownRepr
       case lookupGlobalSymbol env (mbLift gsym) w of
         Nothing -> error ("translateLLVMStmt: TypedLLVMResolveGlobal: "
                           ++ " no translation of symbol "
                           ++ globalSymbolName (mbLift gsym))
         Just (_, ts) ->
           withPermStackM (:>: Member_Base) (:>: typeTransF ptrans ts) m

  [nuMP| TypedLLVMIte _ mb_r1 _ _ |] ->
    inExtTransM ETrans_LLVM $
    do b <- translate1 $ extMb mb_r1
       tptrans <-
         translate $ mbCombine RL.typeCtxProxies $ flip fmap mb_stmt $ \stmt -> nu $ \ret ->
         distPermsHeadPerm $ typedLLVMStmtOut stmt ret
       let t = applyOpenTerm (globalOpenTerm "Prelude.boolToEither") b
       withPermStackM (:>: Member_Base) (:>: typeTransF tptrans [t]) m


----------------------------------------------------------------------
-- * Translating Sequences of Typed Crucible Statements
----------------------------------------------------------------------

instance PermCheckExtC ext =>
         Translate (ImpTransInfo ext blocks tops ret ps) ctx
         (TypedRet tops ret ps) OpenTerm where
  translate (mbMatch -> [nuMP| TypedRet Refl tp r mb_perms |]) =
    do let perms =
             mbMap2
             (\reg mbps -> varSubst (singletonVarSubst $ typedRegVar reg) mbps)
             r mb_perms
       () <- assertPermStackEqM "TypedRet" perms
       r_trans <- translate r
       tp_trans <- translate tp
       ret_tp <- returnTypeM
       sigma_trm <-
         sigmaTransM "r" tp_trans (flip inExtTransM $
                                   translate $ mbCombine RL.typeCtxProxies mb_perms)
         r_trans (itiPermStack <$> ask)
       return $
         applyOpenTermMulti (globalOpenTerm "Prelude.returnM")
         [ret_tp, sigma_trm]

instance PermCheckExtC ext =>
         ImplTranslateF (TypedRet tops ret) ext blocks tops ret where
  translateF mb_ret = translate mb_ret

instance PermCheckExtC ext =>
         Translate (ImpTransInfo ext blocks tops ret ps) ctx
         (TypedTermStmt blocks tops ret ps) OpenTerm where
  translate mb_x = case mbMatch mb_x of
    [nuMP| TypedJump impl_tgt |] -> translate impl_tgt
    [nuMP| TypedBr reg impl_tgt1 impl_tgt2 |] ->
      applyMultiTransM (return $ globalOpenTerm "Prelude.ite")
      [compReturnTypeM, translate1 reg,
       translate impl_tgt1, translate impl_tgt2]
    [nuMP| TypedReturn impl_ret |] -> translate impl_ret
    [nuMP| TypedErrorStmt (Just str) _ |] ->
      mkErrorCompM ("Error: " ++ mbLift str)
    [nuMP| TypedErrorStmt Nothing _ |] ->
      mkErrorCompM "Error (unknown message)"


instance PermCheckExtC ext =>
         Translate (ImpTransInfo ext blocks tops ret ps) ctx
         (TypedStmtSeq ext blocks tops ret ps) OpenTerm where
  translate mb_x = case mbMatch mb_x of
    [nuMP| TypedImplStmt impl_seq |] -> translate impl_seq
    [nuMP| TypedConsStmt loc stmt pxys mb_seq |] ->
      translateStmt (mbLift loc) stmt (translate $ mbCombine (mbLift pxys) mb_seq)
    [nuMP| TypedTermStmt _ term_stmt |] -> translate term_stmt

instance PermCheckExtC ext =>
         ImplTranslateF (TypedStmtSeq
                         ext blocks tops ret) ext blocks tops ret where
  translateF mb_seq = translate mb_seq


----------------------------------------------------------------------
-- * Translating CFGs
----------------------------------------------------------------------

-- | An entrypoint over some regular and ghost arguments
data SomeTypedEntry ext blocks tops ret =
  forall ghosts args.
  SomeTypedEntry (TypedEntry TransPhase ext blocks tops ret args ghosts)

-- | Get all entrypoints in a block map that will be translated to letrec-bound
-- variables, which is all entrypoints with in-degree > 1
--
-- FIXME: consider whether we want let and not letRec for entrypoints that have
-- in-degree > 1 but are not the heads of loops
typedBlockLetRecEntries :: TypedBlockMap TransPhase ext blocks tops ret ->
                           [SomeTypedEntry ext blocks tops ret]
typedBlockLetRecEntries =
  concat . RL.mapToList (map (\(Some entry) ->
                               SomeTypedEntry entry)
                         . filter (anyF typedEntryHasMultiInDegree)
                         . (^. typedBlockEntries))

-- | Fold a function over each 'TypedEntry' in a 'TypedBlockMap' that
-- corresponds to a letrec-bound variable
foldBlockMapLetRec ::
  (forall args ghosts.
   TypedEntry TransPhase ext blocks tops ret args ghosts -> b -> b) ->
  b -> TypedBlockMap TransPhase ext blocks tops ret -> b
foldBlockMapLetRec f r =
  foldr (\(SomeTypedEntry entry) -> f entry) r . typedBlockLetRecEntries

-- | Construct a @LetRecType@ inductive description
--
-- > LRT_Fun tp1 \(x1 : tp1) -> ... -> LRT_Fun tpn \(xn : tpn) -> body x1 ... xn
--
-- of a pi abstraction over the types @tpi@ in a 'TypeTrans', passing the
-- abstracted variables to the supplied @body@ function
piLRTTransM :: String -> TypeTrans tr -> (tr -> TransM info ctx OpenTerm) ->
               TransM info ctx OpenTerm
piLRTTransM x tps body_f =
  foldr (\(i,tp) rest_f vars ->
          (\t -> ctorOpenTerm "Prelude.LRT_Fun" [tp, t]) <$>
          lambdaOpenTermTransM (x ++ show (i :: Integer)) tp
          (\var -> rest_f (vars ++ [var])))
  (body_f . typeTransF tps) (zip [0..] $ typeTransTypes tps) []

-- | Build a @LetRecType@ that describes the type of the translation of a
-- 'TypedEntry'
translateEntryLRT :: TypedEntry TransPhase ext blocks tops ret args ghosts ->
                     TypeTransM ctx OpenTerm
translateEntryLRT entry@(TypedEntry {..}) =
  trace "translateEntryLRT starting..." $ inEmptyCtxTransM $
  translateClosed (typedEntryAllArgs entry) >>= \arg_tps ->
  piLRTTransM "arg" arg_tps $ \ectx ->
  inCtxTransM ectx $
  translate typedEntryPermsIn >>= \perms_in_tps ->
  piLRTTransM "p" perms_in_tps $ \_ ->
  translateEntryRetType entry >>= \retType ->
  trace "translateEntryLRT finished" $
  return $ ctorOpenTerm "Prelude.LRT_Ret" [retType]

-- | Build a @LetRecTypes@ list that describes the types of all of the
-- entrypoints in a 'TypedBlockMap'
translateBlockMapLRTs :: TypedBlockMap TransPhase ext blocks tops ret ->
                         TypeTransM ctx OpenTerm
translateBlockMapLRTs =
  trace "translateBlockMapLRTs started..." $
  foldBlockMapLetRec
  (\entry rest_m ->
    do entryType <- translateEntryLRT entry
       rest <- rest_m
       return $ ctorOpenTerm "Prelude.LRT_Cons" [entryType, rest])
  (trace "translateBlockMapLRTs finished" $
   return $ ctorOpenTerm "Prelude.LRT_Nil" [])

-- | Lambda-abstract over all the entrypoints in a 'TypedBlockMap' that
-- correspond to letrec-bound functions, putting the lambda-bound variables into
-- a 'TypedBlockMapTrans' structure and passing it to the supplied body function
lambdaBlockMap :: TypedBlockMap TransPhase ext blocks tops ret ->
                  (TypedBlockMapTrans ext blocks tops ret ->
                   TypeTransM ctx OpenTerm) ->
                  TypeTransM ctx OpenTerm
lambdaBlockMap = helper where
  helper :: RAssign (TypedBlock TransPhase ext blocks tops ret) blks ->
            (RAssign (TypedBlockTrans ext blocks tops ret) blks ->
             TypeTransM ctx OpenTerm) ->
            TypeTransM ctx OpenTerm
  helper MNil f = f MNil
  helper (blks :>: blk) f =
    helper blks $
    foldl
    (\g (Some entry) entry_transs blks_trans ->
      if typedEntryHasMultiInDegree entry then
        do entryLRT <- translateEntryLRT entry
           lambdaOpenTermTransM "f" (applyOpenTerm
                                     (globalOpenTerm "Prelude.lrtToType")
                                     entryLRT) $ \fvar ->
             g (Some (TypedEntryTrans entry $ Just fvar) : entry_transs) blks_trans
      else
        g (Some (TypedEntryTrans entry Nothing) : entry_transs) blks_trans)
    (\entry_transs blks_trans ->
      f (blks_trans :>: TypedBlockTrans entry_transs))
    (blk ^. typedBlockEntries)
    []

-- | Translate the typed statements of an entrypoint to a function
--
-- > \top1 ... topn arg1 ... argm ghost1 ... ghostk p1 ... pj -> stmts_trans
--
-- over the top-level, local, and ghost arguments and (the translations of) the
-- input permissions of the entrypoint
translateEntryBody :: PermCheckExtC ext =>
                      TypedBlockMapTrans ext blocks tops ret ->
                      TypedEntry TransPhase ext blocks tops ret args ghosts ->
                      TypeTransM ctx OpenTerm
translateEntryBody mapTrans entry =
  inEmptyCtxTransM $
  lambdaExprCtx (typedEntryAllArgs entry) $
  lambdaPermCtx (typedEntryPermsIn entry) $ \pctx ->
  do retType <- translateEntryRetType entry
     impTransM (RL.members pctx) pctx mapTrans retType $ translate $
       typedEntryBody entry

-- | Translate all the entrypoints in a 'TypedBlockMap' that correspond to
-- letrec-bound functions to SAW core functions as in 'translateEntryBody'
translateBlockMapBodies :: PermCheckExtC ext =>
                           TypedBlockMapTrans ext blocks tops ret ->
                           TypedBlockMap TransPhase ext blocks tops ret ->
                           TypeTransM ctx OpenTerm
translateBlockMapBodies mapTrans =
  trace "translateBlockMapBodies starting..." $
  foldBlockMapLetRec
  (\entry restM ->
    pairOpenTerm <$> translateEntryBody mapTrans entry <*> restM)
  (trace "translateBlockMapBodies finished" $ return unitOpenTerm)


-- | Translate a typed CFG to a SAW term
translateCFG ::
  PermCheckExtC ext =>
  PermEnv ->
  TypedCFG ext blocks ghosts inits ret ->
  OpenTerm
translateCFG env (cfg :: TypedCFG ext blocks ghosts inits ret) =
  let h = tpcfgHandle cfg
      fun_perm = tpcfgFunPerm cfg
      blkMap = tpcfgBlockMap cfg
      ctx = typedFnHandleAllArgs h
      inits = typedFnHandleArgs h
      ghosts = typedFnHandleGhosts h
      retType = typedFnHandleRetType h in
  flip runNilTypeTransM env $ lambdaExprCtx ctx $

  -- We translate retType before extending the expr context to contain another
  -- copy of inits, as it is easier to do it here
  translateRetType retType (tpcfgOutputPerms cfg) >>= \retTypeTrans ->

  -- Extend the expr context to contain another copy of the initial arguments
  -- inits, since the initial entrypoint for the entire function takes two
  -- copies of inits, one to represent the top-level arguments and one to
  -- represent the local arguments to the entrypoint, which just happen to be
  -- the same as those top-level arguments and so get eq perms to relate them
  inExtMultiTransCopyLastM ghosts (cruCtxProxies inits) $

  -- Lambda-abstract over the permissions on the ghosts plus normal arguments;
  -- the second copy (discussed above) of the initial arguments get assigned
  -- their eq perms later
  lambdaPermCtx (extMbMulti (cruCtxProxies inits) $
                 funPermIns fun_perm) $ \pctx ->

  do -- retTypeTrans <-
     --   translateRetType retType (mbCombine $ tpcfgOutputPerms cfg)
     applyMultiTransM (return $ globalOpenTerm "Prelude.letRecM")
       [
         -- The LetRecTypes describing all the entrypoints of the CFG
         translateBlockMapLRTs blkMap

         -- The return type of the entire function
       , return retTypeTrans

         -- The definitions of the translations of the entrypoints of the CFG
       , lambdaBlockMap blkMap
         (\mapTrans -> translateBlockMapBodies mapTrans blkMap)

         -- The main body, that calls the first function with the input vars
       , lambdaBlockMap blkMap
         (\mapTrans ->
           let all_membs = RL.members (cruCtxProxies $ appendCruCtx ctx inits)
               inits_membs =
                 snd $ RL.split ghosts (cruCtxProxies inits) $
                 fst $ RL.split ctx (cruCtxProxies inits) all_membs
               inits_eq_perms = eqPermTransCtx all_membs inits_membs
               all_pctx = RL.append pctx inits_eq_perms
               init_entry =
                 lookupEntryTransCast (tpcfgEntryID cfg) CruCtxNil mapTrans in
           impTransM all_membs all_pctx mapTrans retTypeTrans
           (assertPermStackEqM "translateCFG" (mbValuePermsToDistPerms $
                                               funPermToBlockInputs fun_perm)
            >>
            let px = RL.map (\_ -> Proxy) all_pctx in
            translateCallEntry "CFG" init_entry
            (nuMulti px id) (nuMulti px (\_ -> MNil))))
       ]


----------------------------------------------------------------------
-- * Translating Sets of CFGs
----------------------------------------------------------------------

-- | An existentially quantified tuple of a 'CFG', its function permission, and
-- a 'String' name we want to translate it to
data SomeCFGAndPerm ext where
  SomeCFGAndPerm :: GlobalSymbol -> String -> CFG ext blocks inits ret ->
                    FunPerm ghosts (CtxToRList inits) ret ->
                    SomeCFGAndPerm ext

-- | Extract the 'GlobalSymbol' from a 'SomeCFGAndPerm'
someCFGAndPermSym :: SomeCFGAndPerm ext -> GlobalSymbol
someCFGAndPermSym (SomeCFGAndPerm sym _ _ _) = sym

-- | Extract the 'String' name from a 'SomeCFGAndPerm'
someCFGAndPermToName :: SomeCFGAndPerm ext -> String
someCFGAndPermToName (SomeCFGAndPerm _ nm _ _) = nm

-- | Convert the 'FunPerm' of a 'SomeCFGAndPerm' to an inductive @LetRecType@
-- description of the SAW core type it translates to
someCFGAndPermLRT :: PermEnv -> SomeCFGAndPerm ext -> OpenTerm
someCFGAndPermLRT env (SomeCFGAndPerm _ _ _
                       (FunPerm ghosts args ret perms_in perms_out)) =
  flip runNilTypeTransM env $
  translateClosed (appendCruCtx ghosts args) >>= \ctx_trans ->
  piLRTTransM "arg" ctx_trans $ \ectx ->
  inCtxTransM ectx $
  translate perms_in >>= \perms_trans ->
  piLRTTransM "perm" perms_trans $ \_ ->
  translateRetType ret perms_out >>= \ret_tp ->
  return $ ctorOpenTerm "Prelude.LRT_Ret" [ret_tp]

-- | Extract the 'FunPerm' of a 'SomeCFGAndPerm' as a permission on LLVM
-- function pointer values
someCFGAndPermPtrPerm ::
  HasPtrWidth w =>
  SomeCFGAndPerm LLVM ->
  ValuePerm (LLVMPointerType w)
someCFGAndPermPtrPerm (SomeCFGAndPerm _ _ _ fun_perm) =
  withKnownNat ?ptrWidth $ ValPerm_Conj1 $ mkPermLLVMFunPtr ?ptrWidth fun_perm


-- | Type-check a set of 'CFG's against their function permissions and translate
-- the result to a pair of a @LetRecTypes@ SAW core term @lrts@ describing the
-- function permissions and a mutually-recursive function-binding argument
--
-- > \(f1:tp1) -> ... -> \(fn:tpn) -> (tp1, ..., tpn)
--
-- that defines the functions mutually recursively in terms of themselves, where
-- each @tpi@ is the @i@th type in @lrts@
tcTranslateCFGTupleFun ::
  HasPtrWidth w =>
  PermEnv -> EndianForm -> [SomeCFGAndPerm LLVM] ->
  (OpenTerm, [SomeTypedCFG LLVM], OpenTerm)
tcTranslateCFGTupleFun env endianness cfgs_and_perms =
  let lrts = map (someCFGAndPermLRT env) cfgs_and_perms

      lrts_tm =
        foldr (\lrt lrts' -> ctorOpenTerm "Prelude.LRT_Cons" [lrt,lrts'])
        (ctorOpenTerm "Prelude.LRT_Nil" [])
        lrts

      fakeEnv = withKnownNat ?ptrWidth $
                permEnvAddGlobalSyms env $
                  map (\cfg_and_perm ->
                        PermEnvGlobalEntry
                          (someCFGAndPermSym cfg_and_perm)
                          (someCFGAndPermPtrPerm cfg_and_perm)
                          [error "TODO: put something here"])
                    cfgs_and_perms

      tcfgs = map (\cfg_and_perms ->
                      case cfg_and_perms of
                        SomeCFGAndPerm _ _ cfg fun_perm ->
                          SomeTypedCFG $ tcCFG ?ptrWidth fakeEnv endianness fun_perm cfg) cfgs_and_perms
  in
  (lrts_tm , tcfgs, ) $
  lambdaOpenTermMulti (zip
                       (map (pack . someCFGAndPermToName) cfgs_and_perms)
                       (map (applyOpenTerm
                             (globalOpenTerm
                              "Prelude.lrtToType")) lrts)) $ \funs ->
  let env' =
        withKnownNat ?ptrWidth $
        permEnvAddGlobalSyms env $
        zipWith (\cfg_and_perm f ->
                  PermEnvGlobalEntry
                  (someCFGAndPermSym cfg_and_perm)
                  (someCFGAndPermPtrPerm cfg_and_perm)
                  [f])
        cfgs_and_perms funs in
  tupleOpenTerm $ flip map (zip cfgs_and_perms funs) $ \(cfg_and_perm, _) ->
  case cfg_and_perm of
    SomeCFGAndPerm sym _ cfg fun_perm ->
      trace ("Type-checking " ++ show sym) $
      translateCFG env' $ tcCFG ?ptrWidth env' endianness fun_perm cfg


-- | Make a "coq-safe" identifier from a string that might contain
-- non-identifier characters, where we use the SAW core notion of identifier
-- characters as letters, digits, underscore and primes. Any disallowed
-- character is mapped to the string @__xNN@, where @NN@ is the hexadecimal code
-- for that character. Additionally, a SAW core identifier is not allowed to
-- start with a prime, so a leading underscore is added in such a case.
mkSafeIdent :: ModuleName -> String -> Ident
mkSafeIdent _ [] = "_"
mkSafeIdent mnm nm =
  let is_safe_char c = isAlphaNum c || c == '_' || c == '\'' in
  mkIdent mnm $ Data.Text.pack $
  (if nm!!0 == '\'' then ('_' :) else id) $
  concatMap
  (\c -> if is_safe_char c then [c] else
           "__x" ++ showHex (ord c) "")
  nm


-- | Type-check a set of CFGs against their function permissions, translate the
-- results to SAW core functions, and add them as definitions to the SAW core
-- module with the given module name. The name of each definition will be the
-- same as the 'GlobalSymbol' associated with its CFG An additional definition
-- with the name @"n__tuple_fun"@ will also be added, where @n@ is the name
-- associated with the first CFG in the list.
tcTranslateAddCFGs ::
  HasPtrWidth w =>
  SharedContext -> ModuleName ->
  PermEnv -> EndianForm -> [SomeCFGAndPerm LLVM] ->
  IO (PermEnv, [SomeTypedCFG LLVM])
tcTranslateAddCFGs sc mod_name env endianness cfgs_and_perms =
  do let (lrts, tcfgs, tup_fun) =
           tcTranslateCFGTupleFun env endianness cfgs_and_perms
     let tup_fun_ident =
           mkSafeIdent mod_name (someCFGAndPermToName (head cfgs_and_perms)
                                 ++ "__tuple_fun")
     tup_fun_tp <- completeOpenTerm sc $
       applyOpenTerm (globalOpenTerm "Prelude.lrtTupleType") lrts
     tup_fun_tm <- completeOpenTerm sc $
       applyOpenTermMulti (globalOpenTerm "Prelude.multiFixM") [lrts, tup_fun]
     scInsertDef sc mod_name tup_fun_ident tup_fun_tp tup_fun_tm
     new_entries <-
       zipWithM
       (\cfg_and_perm i ->
         do tp <- completeOpenTerm sc $
              applyOpenTerm (globalOpenTerm "Prelude.lrtToType") $
              someCFGAndPermLRT env cfg_and_perm
            tm <- completeOpenTerm sc $
              projTupleOpenTerm i (globalOpenTerm tup_fun_ident)
            let ident = mkSafeIdent mod_name (someCFGAndPermToName cfg_and_perm)
            scInsertDef sc mod_name ident tp tm
            return $ withKnownNat ?ptrWidth $ PermEnvGlobalEntry
              (someCFGAndPermSym cfg_and_perm)
              (someCFGAndPermPtrPerm cfg_and_perm)
              [globalOpenTerm ident])
       cfgs_and_perms [0 ..]
     return (permEnvAddGlobalSyms env new_entries, tcfgs)


----------------------------------------------------------------------
-- * Top-level Entrypoints for Translating Other Things
----------------------------------------------------------------------

-- | Translate a 'FunPerm' to the SAW core type it represents
translateCompleteFunPerm :: SharedContext -> PermEnv ->
                            FunPerm ghosts args ret -> IO Term
translateCompleteFunPerm sc env fun_perm =
  completeOpenTerm sc $
  runNilTypeTransM (translate $ emptyMb fun_perm) env

-- | Translate a 'TypeRepr' to the SAW core type it represents
translateCompleteType :: SharedContext -> PermEnv ->
                         TypeRepr tp -> IO Term
translateCompleteType sc env typ_perm =
  completeOpenTerm sc $
  typeTransType1 $
  runNilTypeTransM (translate $ emptyMb typ_perm) env

-- | Translate a 'TypeRepr' within the given context of type arguments to the
-- SAW core type it represents
translateCompleteTypeInCtx :: SharedContext -> PermEnv ->
                              CruCtx args -> Mb args (TypeRepr a) -> IO Term
translateCompleteTypeInCtx sc env args ret =
  completeOpenTerm sc $
  runNilTypeTransM (piExprCtx args (typeTransType1 <$> translate ret')) env
  where ret' = mbCombine (cruCtxProxies args) . emptyMb $ ret

-- | Translate an input list of 'ValuePerms' and an output 'ValuePerm' to a SAW
-- core function type in a manner similar to 'translateCompleteFunPerm', except
-- that the returned function type is not in the @CompM@ monad.
translateCompletePureFun :: SharedContext -> PermEnv
                         -> CruCtx ctx -- ^ Type arguments
                         -> Mb ctx (ValuePerms args) -- ^ Input perms
                         -> Mb ctx (ValuePerm ret) -- ^ Return type perm
                         -> IO Term
translateCompletePureFun sc env ctx args ret =
  completeOpenTerm sc $
  runNilTypeTransM (piExprCtx ctx $ piPermCtx args' $ const $
                    typeTransTupleType <$> translate ret') env
  where args' = mbCombine pxys . emptyMb $ args
        ret'  = mbCombine pxys . emptyMb $ ret
        pxys  = cruCtxProxies ctx<|MERGE_RESOLUTION|>--- conflicted
+++ resolved
@@ -2551,11 +2551,7 @@
       pctx :>: PTrans_Conj [APTrans_IsLLVMPtr] :>: ptrans)
     m
 
-<<<<<<< HEAD
-  [nuMP| SImpl_SplitLifetime _ f args l _ ps_in ps_out |] ->
-=======
   [nuMP| SImpl_SplitLifetime _ f args l _ _ ps_in ps_out |] ->
->>>>>>> d78f9b74
     do pctx_out_trans <- translate $ fmap simplImplOut mb_simpl
        ps_in_tp <- translate1 ps_in
        ps_out_tp <- translate1 ps_out
@@ -2579,11 +2575,7 @@
            typeTransF pctx_out_trans (transTerms ptrans_x ++ [f_tm]))
          m
 
-<<<<<<< HEAD
-  [nuMP| SImpl_SubsumeLifetime _ _ ps_in1 ps_out1 ps_in2 ps_out2 |] ->
-=======
   [nuMP| SImpl_SubsumeLifetime _ _ _ _ _ |] ->
->>>>>>> d78f9b74
     do pctx_out_trans <- translate $ fmap simplImplOut mb_simpl
        withPermStackM id
          (\(pctx :>: ptrans_l) ->
@@ -2601,8 +2593,6 @@
            RL.append pctx $ typeTransF pctx_out_trans (transTerms ptrans_l))
          m
 
-<<<<<<< HEAD
-=======
   [nuMP| SImpl_RemoveContainedLifetime _ _ _ _ _ |] ->
     do pctx_out_trans <- translate $ fmap simplImplOut mb_simpl
        withPermStackM
@@ -2614,7 +2604,6 @@
            RL.append pctx $ typeTransF pctx_out_trans (transTerms ptrans_l))
          m
 
->>>>>>> d78f9b74
   [nuMP| SImpl_WeakenLifetime _ _ _ _ _ |] ->
     do pctx_out_trans <- translate $ fmap simplImplOut mb_simpl
        withPermStackM RL.tail
@@ -2625,13 +2614,8 @@
            RL.append pctx (typeTransF pctx_out_trans $ transTerms ptrans_x))
          m
 
-<<<<<<< HEAD
-  [nuMP| SImpl_MapLifetime l ps_in ps_out
-                                  ps_in' ps_out' ps1 ps2 impl_in impl_out |] ->
-=======
   [nuMP| SImpl_MapLifetime l _ ps_in ps_out
                            ps_in' ps_out' ps1 ps2 impl_in impl_out |] ->
->>>>>>> d78f9b74
     -- First, translate the output permissions and all of the perm lists
     do pctx_out_trans <- translate $ fmap simplImplOut mb_simpl
        ps_in_trans <- translate ps_in
@@ -3133,12 +3117,8 @@
 translatePermImpl1 prx mb_impl mb_impls = case (mbMatch mb_impl, mbMatch mb_impls) of
   -- A failure translates to a call to the catch handler, which is the most recent
   -- Impl1_Catch, if one exists, or the SAW errorM function otherwise
-<<<<<<< HEAD
   ([nuMP| Impl1_Fail err |], _) ->
-    tell [mbLift $ fmap ppError err] >> mzero
-=======
-  ([nuMP| Impl1_Fail str |], _) -> pitmFail $ mbLift str
->>>>>>> d78f9b74
+    tell ([mbLift (fmap ppError err)],HasFailures) >> mzero
 
   ([nuMP| Impl1_Catch |],
    [nuMP| (MbPermImpls_Cons _ (MbPermImpls_Cons _ _ mb_impl1) mb_impl2) |]) ->
@@ -3156,14 +3136,9 @@
         compReturnTypeM >>= \ret_tp ->
         letTransM "catchpoint" ret_tp (trans2 k)
         (\catchpoint -> trans1 $ ImplFailContTerm catchpoint)
-<<<<<<< HEAD
-      (Nothing, Just trans2) -> return trans2
-      (_, Nothing) -> pitmMaybeRet maybe_trans1
-=======
       (Just trans, _, Nothing, _) -> return trans
       (Nothing, _, Just trans, _) -> return trans
       (Nothing, _, Nothing, _) -> mzero
->>>>>>> d78f9b74
 
   -- A push moves the given permission from x to the top of the perm stack
   ([nuMP| Impl1_Push x p |], _) ->
@@ -3317,11 +3292,7 @@
   -- If e1 and e2 are definitely not equal, treat this as a fail
   ([nuMP| Impl1_TryProveBVProp _ (BVProp_Eq e1 e2) prop_str |], _)
     | not $ mbLift (mbMap2 bvCouldEqual e1 e2) ->
-<<<<<<< HEAD
-      tell [mbLift prop_str] >> mzero
-=======
       pitmFail (mbLift prop_str)
->>>>>>> d78f9b74
 
   -- Otherwise, insert an equality test with proof construction. Note that, as
   -- with all TryProveBVProps, if the test fails and there is no failure
