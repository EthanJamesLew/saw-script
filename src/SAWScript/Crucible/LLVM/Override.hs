{- |
Module      : SAWScript.Crucible.LLVM.Override
Description : Override matching and application for LLVM
License     : BSD3
Maintainer  : atomb
Stability   : provisional
-}
{-# LANGUAGE DataKinds #-}
{-# LANGUAGE DeriveGeneric #-}
{-# LANGUAGE FlexibleContexts #-}
{-# LANGUAGE GADTs #-}
{-# LANGUAGE GeneralizedNewtypeDeriving #-}
{-# LANGUAGE ImplicitParams #-}
{-# LANGUAGE LambdaCase #-}
{-# LANGUAGE MultiParamTypeClasses #-}
{-# LANGUAGE MultiWayIf #-}
{-# LANGUAGE OverloadedStrings #-}
{-# LANGUAGE ParallelListComp #-}
{-# LANGUAGE PatternGuards #-}
{-# LANGUAGE RankNTypes #-}
{-# LANGUAGE ScopedTypeVariables #-}
{-# LANGUAGE StandaloneDeriving #-}
{-# LANGUAGE TemplateHaskell #-}
{-# LANGUAGE TypeApplications #-}
{-# LANGUAGE TypeFamilies #-}
{-# LANGUAGE TypeOperators #-}
{-# LANGUAGE UndecidableInstances #-}
{-# LANGUAGE ViewPatterns #-}

module SAWScript.Crucible.LLVM.Override
  ( OverrideMatcher(..)
  , runOverrideMatcher

  , setupValueSub
  , executeFreshPointer
  , osAsserts
  , termSub

  , learnCond
  , learnSetupCondition
  , matchArg
  , methodSpecHandler
  , valueToSC
  , storePointsToValue

  , diffMemTypes

  , enableSMTArrayMemoryModel
  ) where

import           Control.Lens.At
import           Control.Lens.Each
import           Control.Lens.Fold
import           Control.Lens.Getter
import           Control.Lens.Lens
import           Control.Lens.Setter
import           Control.Lens.TH
import           Control.Exception as X
import           Control.Monad.IO.Class (liftIO)
import           Control.Monad
import           Data.Either (partitionEithers)
import           Data.Foldable (for_, traverse_, toList)
import           Data.List
import           Data.Map (Map)
import qualified Data.Map as Map
import           Data.Maybe
import           Data.Proxy
import           Data.Set (Set)
import qualified Data.Set as Set
import           Data.Text (Text, pack)
import qualified Data.Vector as V
import           GHC.Generics (Generic)
import           Numeric.Natural
import qualified Text.PrettyPrint.ANSI.Leijen as PP

import qualified Text.LLVM.AST as L

import qualified Cryptol.TypeCheck.AST as Cryptol (Schema(..))
import qualified Cryptol.Eval.Type as Cryptol (TValue(..), evalType)
import qualified Cryptol.Utils.PP as Cryptol (pp)

import qualified Lang.Crucible.Backend as Crucible
import qualified Lang.Crucible.Backend.SAWCore as Crucible
import qualified Lang.Crucible.Backend.SAWCore as CrucibleSAW
import qualified Lang.Crucible.Backend.Online as Crucible
import qualified Lang.Crucible.CFG.Core as Crucible (TypeRepr(UnitRepr))
import qualified Lang.Crucible.FunctionHandle as Crucible
import qualified Lang.Crucible.LLVM.Bytes as Crucible
import qualified Lang.Crucible.LLVM.MemModel as Crucible
import qualified Lang.Crucible.LLVM.Translation as Crucible
import qualified Lang.Crucible.Simulator.GlobalState as Crucible
import qualified Lang.Crucible.Simulator.OverrideSim as Crucible
import qualified Lang.Crucible.Simulator.RegMap as Crucible
import qualified Lang.Crucible.Simulator.SimError as Crucible

import qualified What4.BaseTypes as W4
import qualified What4.Config as W4
import qualified What4.Expr.Builder as W4
import qualified What4.Interface as W4
import qualified What4.LabeledPred as W4
import qualified What4.ProgramLoc as W4
import qualified What4.Symbol as W4

import qualified SAWScript.Crucible.LLVM.CrucibleLLVM as Crucible
import           SAWScript.Crucible.LLVM.CrucibleLLVM (LLVM)

import qualified Data.Parameterized.Context as Ctx
import           Data.Parameterized.NatRepr
import           Data.Parameterized.Some (Some(..))
import qualified Data.BitVector.Sized as BV

import           Verifier.SAW.Prelude (scEq)
import           Verifier.SAW.SharedTerm
import           Verifier.SAW.TypedAST
import           Verifier.SAW.Recognizer
import           Verifier.SAW.TypedTerm

import           SAWScript.Crucible.Common (Sym)
import           SAWScript.Crucible.Common.MethodSpec (SetupValue(..), PointsTo)
import qualified SAWScript.Crucible.Common.MethodSpec as MS
import           SAWScript.Crucible.Common.MethodSpec (AllocIndex(..), PrePost(..))
import           SAWScript.Crucible.Common.Override hiding (getSymInterface)
import qualified SAWScript.Crucible.Common.Override as Ov (getSymInterface)
import           SAWScript.Crucible.LLVM.MethodSpecIR
import           SAWScript.Crucible.LLVM.ResolveSetupValue
import           SAWScript.Options
import           SAWScript.Utils (bullets, handleException)

type LabeledPred sym = W4.LabeledPred (W4.Pred sym) Crucible.SimError

type instance Pointer (LLVM arch) = LLVMPtr (Crucible.ArchWidth arch)

-- | An override packaged together with its preconditions, labeled with some
--   human-readable info about each condition.
data OverrideWithPreconditions arch =
  OverrideWithPreconditions
    { _owpPreconditions :: [LabeledPred Sym] -- ^ c.f. '_osAsserts'
    , _owpMethodSpec :: MS.CrucibleMethodSpecIR (LLVM arch)
    , owpState :: OverrideState (LLVM arch)
    }
  deriving (Generic)

makeLenses ''OverrideWithPreconditions

------------------------------------------------------------------------
-- Translating SAW values to Crucible values for good error messages

ppLLVMVal ::
  LLVMCrucibleContext arch ->
  LLVMVal ->
  OverrideMatcher (LLVM arch) w PP.Doc
ppLLVMVal cc val = do
  sym <- Ov.getSymInterface
  mem <- readGlobal (Crucible.llvmMemVar (ccLLVMContext cc))
  liftIO $ Crucible.ppLLVMValWithGlobals sym (Crucible.memImplGlobalMap mem) val

-- | Resolve a 'SetupValue' into a 'LLVMVal' and pretty-print it
ppSetupValueAsLLVMVal ::
  (Crucible.HasPtrWidth (Crucible.ArchWidth arch)) =>
  Options              {- ^ output/verbosity options -} ->
  LLVMCrucibleContext arch ->
  SharedContext {- ^ context for constructing SAW terms -} ->
  MS.CrucibleMethodSpecIR (LLVM arch) {- ^ for name and typing environments -} ->
  SetupValue (Crucible.LLVM arch) ->
  OverrideMatcher (LLVM arch) w PP.Doc
ppSetupValueAsLLVMVal opts cc sc spec setupval = do
  (_memTy, llvmval) <- resolveSetupValueLLVM opts cc sc spec setupval
  ppLLVMVal cc llvmval

-- | Try to translate the spec\'s 'SetupValue' into an 'LLVMVal', pretty-print
--   the 'LLVMVal'.
mkStructuralMismatch ::
  (Crucible.HasPtrWidth (Crucible.ArchWidth arch)) =>
  Options              {- ^ output/verbosity options -} ->
  LLVMCrucibleContext arch ->
  SharedContext {- ^ context for constructing SAW terms -} ->
  MS.CrucibleMethodSpecIR (LLVM arch) {- ^ for name and typing environments -} ->
  Crucible.LLVMVal Sym {- ^ the value from the simulator -} ->
  SetupValue (Crucible.LLVM arch)           {- ^ the value from the spec -} ->
  Crucible.MemType     {- ^ the expected type -} ->
  OverrideMatcher (LLVM arch) w (OverrideFailureReason (LLVM arch))
mkStructuralMismatch _opts cc _sc spec llvmval setupval memTy =
  let tyEnv = MS.csAllocations spec
      nameEnv = MS.csTypeNames spec
      maybeTy = typeOfSetupValue cc tyEnv nameEnv setupval
  in pure $ StructuralMismatch
              (PP.pretty llvmval)
              (MS.ppSetupValue setupval)
              maybeTy
              memTy

-- | Instead of using 'ppPointsTo', which prints 'SetupValue', translate
--   expressions to 'LLVMVal'.
ppPointsToAsLLVMVal ::
  (Crucible.HasPtrWidth (Crucible.ArchWidth arch)) =>
  Options              {- ^ output/verbosity options -} ->
  LLVMCrucibleContext arch ->
  SharedContext {- ^ context for constructing SAW terms -} ->
  MS.CrucibleMethodSpecIR (LLVM arch) {- ^ for name and typing environments -} ->
  PointsTo (LLVM arch) ->
  OverrideMatcher (LLVM arch) w PP.Doc
ppPointsToAsLLVMVal opts cc sc spec (LLVMPointsTo loc cond ptr val) = do
  pretty1 <- ppSetupValueAsLLVMVal opts cc sc spec ptr
  let pretty2 = PP.pretty val
  pure $ PP.vcat [ PP.text "Pointer:" PP.<+> pretty1
                 , PP.text "Pointee:" PP.<+> pretty2
                 , maybe PP.empty (\tt -> PP.text "Condition:" PP.<+> MS.ppTypedTerm tt) cond
                 , PP.text "Assertion made at:" PP.<+>
                   PP.pretty (W4.plSourceLoc loc)
                 ]

-- | Create an error stating that the 'LLVMVal' was not equal to the 'SetupValue'
notEqual ::
  (Crucible.HasPtrWidth (Crucible.ArchWidth arch)) =>
  PrePost ->
  Options              {- ^ output/verbosity options -} ->
  W4.ProgramLoc        {- ^ where is the assertion from? -} ->
  LLVMCrucibleContext arch ->
  SharedContext {- ^ context for constructing SAW terms -} ->
  MS.CrucibleMethodSpecIR (LLVM arch) {- ^ for name and typing environments -} ->
  SetupValue (Crucible.LLVM arch)           {- ^ the value from the spec -} ->
  Crucible.LLVMVal Sym {- ^ the value from the simulator -} ->
  OverrideMatcher (LLVM arch) w Crucible.SimError
notEqual cond opts loc cc sc spec expected actual = do
  prettyLLVMVal      <- ppLLVMVal cc actual
  prettySetupLLVMVal <- ppSetupValueAsLLVMVal opts cc sc spec expected
  let msg = unlines
        [ "Equality " ++ stateCond cond
        , "Expected value (as a SAW value): "
        , show (MS.ppSetupValue expected)
        , "Expected value (as a Crucible value): "
        , show prettySetupLLVMVal
        , "Actual value: "
        , show prettyLLVMVal
        ]
  pure $ Crucible.SimError loc $ Crucible.AssertFailureSimError msg ""

------------------------------------------------------------------------

-- | Partition into three groups:
--   * Preconditions concretely succeed
--   * Preconditions concretely fail
--   * Preconditions are symbolic
partitionOWPsConcrete :: forall arch.
  Sym ->
  [OverrideWithPreconditions arch] ->
  IO ([OverrideWithPreconditions arch], [OverrideWithPreconditions arch], [OverrideWithPreconditions arch])
partitionOWPsConcrete sym =
  let traversal = owpPreconditions . each . W4.labeledPred
  in W4.partitionByPredsM (Just sym) $
       foldlMOf traversal (W4.andPred sym) (W4.truePred sym)

-- | Like 'W4.partitionByPreds', but partitions on solver responses, not just
--   concretized values.
partitionBySymbolicPreds ::
  (Foldable t) =>
  Sym {- ^ solver connection -} ->
  (a -> W4.Pred Sym) {- ^ how to extract predicates -} ->
  t a ->
  IO (Map Crucible.BranchResult [a])
partitionBySymbolicPreds sym getPred =
  let step mp a =
        CrucibleSAW.considerSatisfiability sym Nothing (getPred a) <&> \k ->
          Map.insertWith (++) k [a] mp
  in foldM step Map.empty

-- | Find individual preconditions that are symbolically false
--
-- We should probably be using unsat cores for this.
findFalsePreconditions ::
  Sym ->
  OverrideWithPreconditions arch ->
  IO [LabeledPred Sym]
findFalsePreconditions sym owp =
  fromMaybe [] . Map.lookup (Crucible.NoBranch False) <$>
    partitionBySymbolicPreds sym (view W4.labeledPred) (owp ^. owpPreconditions)

-- | Is this group of predicates collectively unsatisfiable?
unsatPreconditions ::
  Sym {- ^ solver connection -} ->
  Fold s (W4.Pred Sym) {- ^ how to extract predicates -} ->
  s {- ^ a container full of predicates -}->
  IO Bool
unsatPreconditions sym container getPreds = do
  conj <- W4.andAllOf sym container getPreds
  CrucibleSAW.considerSatisfiability sym Nothing conj >>=
    \case
      Crucible.NoBranch False -> pure True
      _ -> pure False

-- | Print a message about failure of an override's preconditions
ppFailure ::
  OverrideWithPreconditions arch ->
  [LabeledPred Sym] ->
  PP.Doc
ppFailure owp false =
  MS.ppMethodSpec (owp ^. owpMethodSpec)
     PP.<$$> bullets '*' (map Crucible.ppSimError
                              (false ^.. traverse . W4.labeledPredMsg))

-- | Print a message about concrete failure of an override's preconditions
--
-- Assumes that the override it's being passed does have concretely failing
-- preconditions. Otherwise, the error won't make much sense.
ppConcreteFailure :: OverrideWithPreconditions arch -> PP.Doc
ppConcreteFailure owp =
  let (_, false, _) =
        W4.partitionLabeledPreds (Proxy :: Proxy Sym) (owp ^. owpPreconditions)
  in ppFailure owp false

-- | Print a message about symbolic failure of an override's preconditions
--
-- TODO: Needs additional testing. Are these messages useful?
{-
ppSymbolicFailure ::
  (OverrideWithPreconditions arch, [LabeledPred Sym]) ->
  PP.Doc
ppSymbolicFailure = uncurry ppFailure
-}

-- | Pretty-print the arguments passed to an override
ppArgs ::
  forall arch args.
  (Crucible.HasPtrWidth (Crucible.ArchWidth arch)) =>
  Sym ->
  LLVMCrucibleContext arch            {- ^ context for interacting with Crucible        -} ->
  MS.CrucibleMethodSpecIR (LLVM arch) {- ^ specification for current function override  -} ->
  Crucible.RegMap Sym args            {- ^ arguments from the simulator -} ->
  IO [PP.Doc]
ppArgs sym cc cs (Crucible.RegMap args) = do
  let expectedArgTypes = map fst (Map.elems (cs ^. MS.csArgBindings))
  let aux memTy (Crucible.AnyValue tyrep val) =
        do storTy <- Crucible.toStorableType memTy
           llvmval <- Crucible.packMemValue sym storTy tyrep val
           return (llvmval, memTy)
  case Crucible.lookupGlobal (Crucible.llvmMemVar (ccLLVMContext cc)) (cc^.ccLLVMGlobals) of
    Nothing -> fail "Internal error: Couldn't find LLVM memory variable"
    Just mem -> do
      traverse (Crucible.ppLLVMValWithGlobals sym (Crucible.memImplGlobalMap mem) . fst) =<<
        liftIO (zipWithM aux expectedArgTypes (assignmentToList args))

-- | This function is responsible for implementing the \"override\" behavior
--   of method specifications.  The main work done in this function to manage
--   the process of selecting between several possible different override
--   specifications that could apply.  We want a proof to succeed if _any_
--   choice of method spec allows the proof to go through, which is a slightly
--   awkward thing to fit into the symbolic simulation framework.
--
--   The main work of determining the preconditions, postconditions, memory
--   updates and return value for a single specification is done by
--   the @methodSpecHandler_prestate@ and @methodSpecHandler_poststate@ functions.
--
--   In a first phase, we attempt to apply the precondition portion of each of
--   the given method specifications.  Each of them that might apply generate
--   a substitution for the setup variables and a collection of preconditions
--   that guard the specification.  We use these preconditions to compute
--   a multiway symbolic branch, one for each override which might apply.
--
--   In the body of each of the individual branches, we compute the postcondition
--   actions of the corresponding method specification.  This will update memory
--   and compute function return values, in addition to assuming postcondition
--   predicates.
methodSpecHandler ::
  forall arch rtp args ret.
  (?lc :: Crucible.TypeContext, Crucible.HasPtrWidth (Crucible.ArchWidth arch), Crucible.HasLLVMAnn Sym) =>
  Options                  {- ^ output/verbosity options                     -} ->
  SharedContext            {- ^ context for constructing SAW terms           -} ->
  LLVMCrucibleContext arch     {- ^ context for interacting with Crucible        -} ->
  W4.ProgramLoc            {- ^ Location of the call site for error reporting-} ->
  [MS.CrucibleMethodSpecIR (LLVM arch)]
    {- ^ specification for current function override  -} ->
  Crucible.FnHandle args ret {- ^ the handle for this function -} ->
  Crucible.OverrideSim (Crucible.SAWCruciblePersonality Sym) Sym (Crucible.LLVM arch) rtp args ret
     (Crucible.RegValue Sym ret)
methodSpecHandler opts sc cc top_loc css h = do
  let fnName = head css ^. csName
  liftIO $ printOutLn opts Info $ unwords
    [ "Matching"
    , show (length css)
    , "overrides of "
    , fnName
    , "..."
    ]
  sym <- Crucible.getSymInterface
  Crucible.RegMap args <- Crucible.getOverrideArgs

  -- First, run the precondition matcher phase.  Collect together a list of the results.
  -- For each override, this will either be an error message, or a matcher state and
  -- a method spec.
  prestates <-
    do g0 <- Crucible.readGlobals
       forM css $ \cs -> liftIO $
         let initialFree = Set.fromList (map (ecVarIndex . tecExt)
                                           (view (MS.csPreState . MS.csFreshVars) cs))
          in runOverrideMatcher sym g0 Map.empty Map.empty initialFree (view MS.csLoc cs)
                      (do methodSpecHandler_prestate opts sc cc args cs
                          return cs)

  -- Print a failure message if all overrides failed to match.  Otherwise, collect
  -- all the override states that might apply, and compute the conjunction of all
  -- the preconditions.  We'll use these to perform symbolic branches between the
  -- various overrides.
  branches <-
    let prettyError methodSpec failureReason = do
          prettyArgs <- liftIO $ ppArgs sym cc methodSpec (Crucible.RegMap args)
          pure $
            MS.ppMethodSpec methodSpec
            PP.<$$> "Arguments:"
            PP.<$$> bullets '-' prettyArgs
            PP.<$$> ppOverrideFailure failureReason
    in
      case partitionEithers (toList prestates) of
          (errs, []) -> do
            msgs <-
              mapM (\(cs, err) ->
                      (PP.text "*" PP.<>) . PP.indent 2 <$> prettyError cs err)
                   (zip (toList css) errs)
            fail $ show $
              PP.text "All overrides failed during structural matching:"
              PP.<$$> PP.vcat msgs
          (_, ss) -> liftIO $
            forM ss $ \(cs,st) ->
              return (OverrideWithPreconditions (st^.osAsserts) cs st)

  -- Now we do a second phase of simple compatibility checking: we check to see
  -- if any of the preconditions of the various overrides are concretely false.
  -- If so, there's no use in branching on them with @symbolicBranches@.
  (true, false, unknown) <- liftIO $ partitionOWPsConcrete sym branches

  -- Collapse the preconditions to a single predicate
  branches' <- liftIO $ forM (true ++ unknown) $
    \(OverrideWithPreconditions preconds cs st) ->
      W4.andAllOf sym (folded . W4.labeledPred) preconds <&>
        \precond -> (precond, cs, st)

  -- Now use crucible's symbolic branching machinery to select between the branches.
  -- Essentially, we are doing an n-way if statement on the precondition predicates
  -- for each override, and selecting the first one whose preconditions hold.
  --
  -- Then, in the body of the branch, we run the poststate handler to update the
  -- memory state, compute return values and compute postcondition predicates.
  --
  -- For each override branch that doesn't fail outright, we assume the relevant
  -- postconditions, update the crucible global variable state, and return the
  -- computed return value.
  --
  -- We add a final default branch that simply fails unless some previous override
  -- branch has already succeeded.
  liftIO $ printOutLn opts Info $ unwords
    [ "Branching on"
    , show (length branches')
    , "override variants of"
    , fnName
    , "..."
    ]
  let retTy = Crucible.handleReturnType h
  res <- Crucible.regValue <$> Crucible.callOverride h
     (Crucible.mkOverride' "overrideBranches" retTy
       (Crucible.symbolicBranches Crucible.emptyRegMap $
         [ ( precond
           , do g <- Crucible.readGlobals
                res <- liftIO $ runOverrideMatcher sym g
                   (st^.setupValueSub)
                   (st^.termSub)
                   (st^.osFree)
                   (st^.osLocation)
                   (methodSpecHandler_poststate opts sc cc retTy cs)
                case res of
                  Left (OF loc rsn)  ->
                    -- TODO, better pretty printing for reasons
                    liftIO $ Crucible.abortExecBecause
                      (Crucible.AssumedFalse (Crucible.AssumptionReason loc (show rsn)))
                  Right (ret,st') ->
                    do liftIO $ forM_ (st'^.osAssumes) $ \asum ->
                         Crucible.addAssumption (cc^.ccBackend)
                            (Crucible.LabeledPred asum
                              (Crucible.AssumptionReason (st^.osLocation) "override postcondition"))
                       Crucible.writeGlobals (st'^.overrideGlobals)
                       Crucible.overrideReturn' (Crucible.RegEntry retTy ret)
           , Just (W4.plSourceLoc (cs ^. MS.csLoc))
           )
         | (precond, cs, st) <- branches'
         ] ++
         [ let e prettyArgs symFalse unsat = show $ PP.vcat $ concat
                 [ [ PP.text $
                     "No override specification applies for " ++ fnName ++ "."
                   ]
                 , [ PP.text "Arguments:"
                   , bullets '-' prettyArgs
                   ]
                 , if | not (null false) ->
                        [ PP.text (unwords
                            [ "The following overrides had some preconditions"
                            , "that failed concretely:"
                            ]) PP.<$$> bullets '-' (map ppConcreteFailure false)
                        ]
                      -- See comment on ppSymbolicFailure: this needs more
                      -- examination to see if it's useful.
                      -- - | not (null symFalse) ->
                      --   [ PP.text (unwords
                      --       [ "The following overrides had some preconditions "
                      --       , "that failed symbolically:"
                      --       ]) PP.<$$> bullets '-' (map ppSymbolicFailure symFalse)
                      --   ]

                      -- Note that we only print these in case no override had
                      -- individually (concretely or symbolically) false
                      -- preconditions.
                      | not (null unsat) && null false && null symFalse ->
                        [ PP.text (unwords
                          [ "The conjunction of these overrides' preconditions"
                          , "was unsatisfiable, meaning your override can never"
                          , "apply. You probably have unintentionally specified"
                          , "mutually exclusive/inconsistent preconditions."
                          ]) PP.<$$>
                          bullets '-' (unsat ^.. each . owpMethodSpec . to MS.ppMethodSpec)
                        ]
                      | null false && null symFalse ->
                        [ PP.text (unwords
                            [ "No overrides had any single concretely or"
                            , "symbolically failing preconditions."
                            ])
                        ]
                      | otherwise -> []
                 , if | simVerbose opts < 3 ->
                        [ PP.text $ unwords
                          [ "Run SAW with --sim-verbose=3 to see a description"
                          , "of each override."
                          ]
                        ]
                      | otherwise ->
                        [ PP.text "Here are the descriptions of each override:"
                          PP.<$$>
                          bullets '-'
                            (branches ^.. each . owpMethodSpec . to MS.ppMethodSpec)
                        ]
                 ]
           in ( W4.truePred sym
              , liftIO $ do
                  -- Now that we're failing, do the additional work of figuring out
                  -- if any overrides had symbolically false preconditions
                  symFalse <- catMaybes <$> (forM unknown $ \owp ->
                    findFalsePreconditions sym owp <&>
                      \case
                        [] -> Nothing
                        ps -> Just (owp, ps))

                  prettyArgs <-
                    ppArgs sym cc (head css) (Crucible.RegMap args)

                  unsat <-
                    filterM
                      (unsatPreconditions sym (owpPreconditions . each . W4.labeledPred))
                      branches

                  Crucible.addFailedAssertion sym
                    (Crucible.GenericSimError (e prettyArgs symFalse unsat))
              , Just (W4.plSourceLoc top_loc)
              )
         ]))
     (Crucible.RegMap args)
  liftIO $ printOutLn opts Info $ unwords ["Applied override!", fnName]
  return res

------------------------------------------------------------------------

-- | Use a method spec to override the behavior of a function.
--   This function computes the pre-state portion of the override,
--   which involves reading values from arguments and memory and computing
--   substitutions for the setup value variables, and computing precondition
--   predicates.
methodSpecHandler_prestate ::
  forall arch ctx.
  (?lc :: Crucible.TypeContext, Crucible.HasPtrWidth (Crucible.ArchWidth arch), Crucible.HasLLVMAnn Sym) =>
  Options                  {- ^ output/verbosity options                     -} ->
  SharedContext            {- ^ context for constructing SAW terms           -} ->
  LLVMCrucibleContext arch     {- ^ context for interacting with Crucible        -} ->
  Ctx.Assignment (Crucible.RegEntry Sym) ctx
                           {- ^ the arguments to the function -} ->
  MS.CrucibleMethodSpecIR (LLVM arch) {- ^ specification for current function override  -} ->
  OverrideMatcher (LLVM arch) RO ()
methodSpecHandler_prestate opts sc cc args cs =
    do let expectedArgTypes = Map.elems (cs ^. MS.csArgBindings)

       sym <- Ov.getSymInterface

       let aux (memTy, setupVal) (Crucible.AnyValue tyrep val) =
             do storTy <- Crucible.toStorableType memTy
                pmv <- Crucible.packMemValue sym storTy tyrep val
                return (pmv, memTy, setupVal)

       -- todo: fail if list lengths mismatch
       xs <- liftIO (zipWithM aux expectedArgTypes (assignmentToList args))

       sequence_ [ matchArg opts sc cc cs PreState x y z | (x, y, z) <- xs]

       learnCond opts sc cc cs PreState (cs ^. MS.csGlobalAllocs) Map.empty (cs ^. MS.csPreState)


-- | Use a method spec to override the behavior of a function.
--   This function computes the post-state portion of the override,
--   which involves writing values into memory, computing the return value,
--   and computing postcondition predicates.
methodSpecHandler_poststate ::
  forall arch ret.
  (?lc :: Crucible.TypeContext, Crucible.HasPtrWidth (Crucible.ArchWidth arch), Crucible.HasLLVMAnn Sym) =>
  Options                  {- ^ output/verbosity options                     -} ->
  SharedContext            {- ^ context for constructing SAW terms           -} ->
  LLVMCrucibleContext arch     {- ^ context for interacting with Crucible        -} ->
  Crucible.TypeRepr ret    {- ^ type representation of function return value -} ->
  MS.CrucibleMethodSpecIR (LLVM arch)     {- ^ specification for current function override  -} ->
  OverrideMatcher (LLVM arch) RW (Crucible.RegValue Sym ret)
methodSpecHandler_poststate opts sc cc retTy cs =
  do executeCond opts sc cc cs (cs ^. MS.csPostState)
     computeReturnValue opts cc sc cs retTy (cs ^. MS.csRetValue)

-- learn pre/post condition
learnCond :: (?lc :: Crucible.TypeContext, Crucible.HasPtrWidth (Crucible.ArchWidth arch), Crucible.HasLLVMAnn Sym)
          => Options
          -> SharedContext
          -> LLVMCrucibleContext arch
          -> MS.CrucibleMethodSpecIR (LLVM arch)
          -> PrePost
          -> [MS.AllocGlobal (LLVM arch)]
          -> Map AllocIndex (MS.AllocSpec (LLVM arch))
          -> MS.StateSpec (LLVM arch)
          -> OverrideMatcher (LLVM arch) md ()
learnCond opts sc cc cs prepost globals extras ss =
  do let loc = cs ^. MS.csLoc
     matchPointsTos opts sc cc cs prepost (ss ^. MS.csPointsTos)
     traverse_ (learnSetupCondition opts sc cc cs prepost) (ss ^. MS.csConditions)
     enforcePointerValidity sc cc loc ss
     enforceDisjointness sc cc loc globals extras ss
     enforceCompleteSubstitution loc ss


-- | Verify that all of the fresh variables for the given
-- state spec have been "learned". If not, throws
-- 'AmbiguousVars' exception.
enforceCompleteSubstitution ::
  W4.ProgramLoc ->
  MS.StateSpec (LLVM arch) ->
  OverrideMatcher (LLVM arch) md ()
enforceCompleteSubstitution loc ss =

  do sub <- OM (use termSub)

     let -- predicate matches terms that are not covered by the computed
         -- term substitution
         isMissing tt = ecVarIndex (tecExt tt) `Map.notMember` sub

         -- list of all terms not covered by substitution
         missing = filter isMissing (view MS.csFreshVars ss)

     unless (null missing) (failure loc (AmbiguousVars missing))


-- execute a pre/post condition
executeCond :: (?lc :: Crucible.TypeContext, Crucible.HasPtrWidth (Crucible.ArchWidth arch), Crucible.HasLLVMAnn Sym)
            => Options
            -> SharedContext
            -> LLVMCrucibleContext arch
            -> MS.CrucibleMethodSpecIR (LLVM arch)
            -> MS.StateSpec (LLVM arch)
            -> OverrideMatcher (LLVM arch) RW ()
executeCond opts sc cc cs ss = do
  refreshTerms sc ss

  traverse_ (executeAllocation opts sc cc) (Map.assocs (ss ^. MS.csAllocs))
  overwritten_allocs <- invalidateMutableAllocs opts sc cc cs
  traverse_
    (executePointsTo opts sc cc cs overwritten_allocs)
    (ss ^. MS.csPointsTos)
  traverse_ (executeSetupCondition opts sc cc cs) (ss ^. MS.csConditions)

-- | Allocate fresh variables for all of the "fresh" vars
-- used in this phase and add them to the term substitution.
refreshTerms ::
  SharedContext {- ^ shared context -} ->
  MS.StateSpec (LLVM arch)    {- ^ current phase spec -} ->
  OverrideMatcher (LLVM arch) md ()
refreshTerms sc ss =
  do extension <- Map.fromList <$> traverse freshenTerm (view MS.csFreshVars ss)
     OM (termSub %= Map.union extension)
  where
    freshenTerm (TypedExtCns _cty ec) =
      do new <- liftIO (scFreshGlobal sc (ecName ec) (ecType ec))
         return (ecVarIndex ec, new)

------------------------------------------------------------------------

-- | Generate assertions that all of the memory regions matched by an
-- override's precondition are allocated, and meet the appropriate
-- requirements for alignment and mutability.
enforcePointerValidity ::
  (?lc :: Crucible.TypeContext, Crucible.HasPtrWidth (Crucible.ArchWidth arch)) =>
  SharedContext ->
  LLVMCrucibleContext arch ->
  W4.ProgramLoc ->
  MS.StateSpec (LLVM arch) ->
  OverrideMatcher (LLVM arch) md ()
enforcePointerValidity sc cc loc ss =
  do sym <- Ov.getSymInterface
     sub <- OM (use setupValueSub) -- Map AllocIndex (LLVMPtr (Crucible.ArchWidth arch))
     let allocs = view MS.csAllocs ss -- Map AllocIndex LLVMAllocSpec
     let mems = Map.elems $ Map.intersectionWith (,) allocs sub
     let w = Crucible.PtrWidth
     let memVar = Crucible.llvmMemVar (ccLLVMContext cc)
     mem <- readGlobal memVar

     sequence_
       [ do psz' <- instantiateExtResolveSAWSymBV sc cc Crucible.PtrWidth psz
            c <-
              liftIO $
              Crucible.isAllocatedAlignedPointer sym w alignment mut ptr (Just psz') mem
            let msg =
                  "Pointer not valid:"
                  ++ "\n  base = " ++ show (Crucible.ppPtr ptr)
                  ++ "\n  size = " ++ showTerm psz
                  ++ "\n  required alignment = " ++ show (Crucible.fromAlignment alignment) ++ "-byte"
                  ++ "\n  required mutability = " ++ show mut
            addAssert c $ Crucible.SimError loc $
              Crucible.AssertFailureSimError msg ""

       | (LLVMAllocSpec mut _pty alignment psz _ploc fresh, ptr) <- mems
       , not fresh -- Fresh symbolic pointers are not assumed to be valid; don't check them
       ]

------------------------------------------------------------------------

-- | Generate assertions that all of the memory allocations matched by
-- an override's precondition are disjoint. Read-only allocations are
-- allowed to alias other read-only allocations, however.
enforceDisjointness ::
  (?lc :: Crucible.TypeContext, Crucible.HasPtrWidth (Crucible.ArchWidth arch)) =>
  SharedContext ->
  LLVMCrucibleContext arch ->
  W4.ProgramLoc ->
  [MS.AllocGlobal (LLVM arch)] ->
  -- | Additional allocations to check disjointness from (from prestate)
  (Map AllocIndex (MS.AllocSpec (LLVM arch))) ->
  MS.StateSpec (LLVM arch) ->
  OverrideMatcher (LLVM arch) md ()
enforceDisjointness sc cc loc globals extras ss =
  do sym <- Ov.getSymInterface
     sub <- OM (use setupValueSub)
     mem <- readGlobal $ Crucible.llvmMemVar $ ccLLVMContext cc
     -- every csAllocs entry should be present in sub
     let mems = Map.elems $ Map.intersectionWith (,) (view MS.csAllocs ss) sub
     let mems2 = Map.elems $ Map.intersectionWith (,) extras sub

     -- Ensure that all RW regions are disjoint from each other, and
     -- that all RW regions are disjoint from all RO regions.
     sequence_
        [ enforceDisjointAllocSpec sc cc sym loc p q
        | p : ps <- tails mems
        , q <- ps ++ mems2
        ]

     -- Ensure that all RW and RO regions are disjoint from mutable
     -- global regions.
     let resolveAllocGlobal g@(LLVMAllocGlobal _ nm) =
           do ptr <- liftIO $ Crucible.doResolveGlobal sym mem nm
              pure (g, ptr)
     globals' <- traverse resolveAllocGlobal globals
     sequence_
       [ enforceDisjointAllocGlobal sym loc p q
       | p <- mems
       , q <- globals'
       ]

-- | Assert that two LLVM allocations are disjoint from each other, if
-- they need to be. If both allocations are read-only, then they need
-- not be disjoint. Similarly, fresh pointers need not be checked for
-- disjointness.
enforceDisjointAllocSpec ::
  (Crucible.HasPtrWidth (Crucible.ArchWidth arch)) =>
  SharedContext ->
  LLVMCrucibleContext arch ->
  Sym -> W4.ProgramLoc ->
  (LLVMAllocSpec, LLVMPtr (Crucible.ArchWidth arch)) ->
  (LLVMAllocSpec, LLVMPtr (Crucible.ArchWidth arch)) ->
  OverrideMatcher (LLVM arch) md ()
enforceDisjointAllocSpec sc cc sym loc
  (LLVMAllocSpec pmut _pty _palign psz ploc pfresh, p)
  (LLVMAllocSpec qmut _qty _qalign qsz qloc qfresh, q)
  | (pmut, qmut) == (Crucible.Immutable, Crucible.Immutable) =
    pure () -- Read-only allocations may alias each other
  | pfresh || qfresh =
    pure () -- Fresh pointers need not be disjoint
  | otherwise =
  do liftIO $ W4.setCurrentProgramLoc sym ploc
     psz' <- instantiateExtResolveSAWSymBV sc cc Crucible.PtrWidth psz
     liftIO $ W4.setCurrentProgramLoc sym qloc
     qsz' <- instantiateExtResolveSAWSymBV sc cc Crucible.PtrWidth qsz
     liftIO $ W4.setCurrentProgramLoc sym loc
     c <- liftIO $ Crucible.buildDisjointRegionsAssertion
       sym Crucible.PtrWidth
       p psz'
       q qsz'
     let msg =
           "Memory regions not disjoint:"
           ++ "\n  (base=" ++ show (Crucible.ppPtr p) ++ ", size=" ++ showTerm psz ++ ")"
           ++ "\n  from " ++ ppProgramLoc ploc
           ++ "\n  and "
           ++ "\n  (base=" ++ show (Crucible.ppPtr q) ++ ", size=" ++ showTerm qsz ++ ")"
           ++ "\n  from " ++ ppProgramLoc qloc
     addAssert c $ Crucible.SimError loc $
       Crucible.AssertFailureSimError msg ""

-- | Assert that an LLVM allocation is disjoint from a global region.
enforceDisjointAllocGlobal ::
  Sym -> W4.ProgramLoc ->
  (LLVMAllocSpec, LLVMPtr (Crucible.ArchWidth arch)) ->
  (LLVMAllocGlobal arch, LLVMPtr (Crucible.ArchWidth arch)) ->
  OverrideMatcher (LLVM arch) md ()
enforceDisjointAllocGlobal sym loc
  (LLVMAllocSpec _pmut _pty _palign psz ploc _pfresh, p)
  (LLVMAllocGlobal qloc (L.Symbol qname), q) =
  do let Crucible.LLVMPointer pblk _ = p
     let Crucible.LLVMPointer qblk _ = q
     c <- liftIO $ W4.notPred sym =<< W4.natEq sym pblk qblk
     let msg =
           "Memory regions not disjoint:"
           ++ "\n  (base=" ++ show (Crucible.ppPtr p) ++ ", size=" ++ showTerm psz ++ ")"
           ++ "\n  from " ++ ppProgramLoc ploc
           ++ "\n  and "
           ++ "\n  global " ++ show qname ++ " (base=" ++ show (Crucible.ppPtr q) ++ ")"
           ++ "\n  from " ++ ppProgramLoc qloc
     addAssert c $ Crucible.SimError loc $
       Crucible.AssertFailureSimError msg ""

ppProgramLoc :: W4.ProgramLoc -> String
ppProgramLoc loc =
  show (W4.plFunction loc) ++ " (" ++ show (W4.plSourceLoc loc) ++ ")"

------------------------------------------------------------------------

-- | For each points-to statement read the memory value through the
-- given pointer (lhs) and match the value against the given pattern
-- (rhs).  Statements are processed in dependency order: a points-to
-- statement cannot be executed until bindings for any/all lhs
-- variables exist.
matchPointsTos :: forall arch md.
  (?lc :: Crucible.TypeContext, Crucible.HasPtrWidth (Crucible.ArchWidth arch), Crucible.HasLLVMAnn Sym) =>
  Options          {- ^ saw script print out opts -} ->
  SharedContext    {- ^ term construction context -} ->
  LLVMCrucibleContext arch {- ^ simulator context     -} ->
  MS.CrucibleMethodSpecIR (LLVM arch)                               ->
  PrePost                                            ->
  [PointsTo (LLVM arch)]       {- ^ points-tos                -} ->
  OverrideMatcher (LLVM arch) md ()
matchPointsTos opts sc cc spec prepost = go False []
  where
    go ::
      Bool       {- progress indicator -} ->
      [PointsTo (LLVM arch)] {- delayed conditions -} ->
      [PointsTo (LLVM arch)] {- queued conditions  -} ->
      OverrideMatcher (LLVM arch) md ()

    -- all conditions processed, success
    go _ [] [] = return ()

    -- not all conditions processed, no progress, failure
    go False delayed [] = failure (spec ^. MS.csLoc) (AmbiguousPointsTos delayed)

    -- not all conditions processed, progress made, resume delayed conditions
    go True delayed [] = go False [] delayed

    -- progress the next points-to in the work queue
    go progress delayed (c@(LLVMPointsTo loc _ _ _):cs) =
      do ready <- checkPointsTo c
         if ready then
           do err <- learnPointsTo opts sc cc spec prepost c
              case err of
                Just msg -> do
                  doc <- ppPointsToAsLLVMVal opts cc sc spec c
                  failure loc (BadPointerLoad (Right doc) msg)
                Nothing  -> go True delayed cs
         else
           do go progress (c:delayed) cs

    -- determine if a precondition is ready to be checked
    checkPointsTo :: PointsTo (LLVM arch) -> OverrideMatcher (LLVM arch) md Bool
    checkPointsTo (LLVMPointsTo _loc _ p _) = checkSetupValue p

    checkSetupValue :: SetupValue (Crucible.LLVM arch) -> OverrideMatcher (LLVM arch) md Bool
    checkSetupValue v =
      do m <- OM (use setupValueSub)
         return (all (`Map.member` m) (setupVars v))

    -- Compute the set of variable identifiers in a 'SetupValue'
    setupVars :: SetupValue (Crucible.LLVM arch) -> Set AllocIndex
    setupVars v =
      case v of
        SetupVar i                 -> Set.singleton i
        SetupStruct _ _ xs         -> foldMap setupVars xs
        SetupArray _ xs            -> foldMap setupVars xs
        SetupElem _ x _            -> setupVars x
        SetupField _ x _           -> setupVars x
        SetupTerm _                -> Set.empty
        SetupNull _                -> Set.empty
        SetupGlobal _ _            -> Set.empty
        SetupGlobalInitializer _ _ -> Set.empty


------------------------------------------------------------------------

computeReturnValue ::
  (?lc :: Crucible.TypeContext, Crucible.HasPtrWidth (Crucible.ArchWidth arch)) =>
  Options               {- ^ saw script debug and print options     -} ->
  LLVMCrucibleContext arch  {- ^ context of the crucible simulation     -} ->
  SharedContext         {- ^ context for generating saw terms       -} ->
  MS.CrucibleMethodSpecIR (LLVM arch)  {- ^ method specification                   -} ->
  Crucible.TypeRepr ret {- ^ representation of function return type -} ->
  Maybe (SetupValue (LLVM arch)) {- ^ optional symbolic return value -} ->
  OverrideMatcher (LLVM arch) md (Crucible.RegValue Sym ret)
                        {- ^ concrete return value                  -}

computeReturnValue _opts _cc _sc spec ty Nothing =
  case ty of
    Crucible.UnitRepr -> return ()
    _ -> failure (spec ^. MS.csLoc) (BadReturnSpecification (Some ty))

computeReturnValue opts cc sc spec ty (Just val) =
  do (_memTy, xval) <- resolveSetupValue opts cc sc spec ty val
     return xval


------------------------------------------------------------------------

-- | Assign the given pointer value to the given allocation index in
-- the current substitution. If there is already a binding for this
-- index, then add a pointer-equality constraint.
assignVar ::
  Crucible.HasPtrWidth (Crucible.ArchWidth arch) =>
  LLVMCrucibleContext arch {- ^ context for interacting with Crucible -} ->
  W4.ProgramLoc ->
  AllocIndex      {- ^ variable index -} ->
  LLVMPtr (Crucible.ArchWidth arch) {- ^ concrete value -} ->
  OverrideMatcher (LLVM arch) md ()

assignVar cc loc var val =
  do old <- OM (setupValueSub . at var <<.= Just val)
     for_ old $ \val' ->
       do p <- liftIO (equalValsPred cc (Crucible.ptrToPtrVal val') (Crucible.ptrToPtrVal val))
          let msg = unlines
                [ "The following pointers had to alias, but they didn't:"
                , "  " ++ show (Crucible.ppPtr val)
                , "  " ++ show (Crucible.ppPtr val')
                ]
          addAssert p $ Crucible.SimError loc $ Crucible.AssertFailureSimError msg ""

------------------------------------------------------------------------


assignTerm ::
  SharedContext      {- ^ context for constructing SAW terms    -} ->
  LLVMCrucibleContext arch   {- ^ context for interacting with Crucible -} ->
  W4.ProgramLoc ->
  PrePost                                                          ->
  VarIndex {- ^ external constant index -} ->
  Term     {- ^ value                   -} ->
  OverrideMatcher (LLVM arch) md ()

assignTerm sc cc loc prepost var val =
  do mb <- OM (use (termSub . at var))
     case mb of
       Nothing -> OM (termSub . at var ?= val)
       Just old ->
         matchTerm sc cc loc prepost val old

--          do t <- liftIO $ scEq sc old val
--             p <- liftIO $ resolveSAWPred cc t
--             addAssert p (Crucible.AssertFailureSimError ("literal equality " ++ stateCond prepost))

------------------------------------------------------------------------

diffMemTypes ::
  Crucible.HasPtrWidth wptr =>
  Crucible.MemType ->
  Crucible.MemType ->
  [([Maybe Int], Crucible.MemType, Crucible.MemType)]
diffMemTypes x0 y0 =
  let wptr :: Natural = fromIntegral (W4.natValue ?ptrWidth) in
  case (x0, y0) of
    -- Special case; consider a one-element struct to be compatible with
    -- the type of its field
    (Crucible.StructType x, _)
      | V.length (Crucible.siFields x) == 1 -> diffMemTypes (Crucible.fiType (V.head (Crucible.siFields x))) y0
    (_, Crucible.StructType y)
      | V.length (Crucible.siFields y) == 1 -> diffMemTypes x0 (Crucible.fiType (V.head (Crucible.siFields y)))

    (Crucible.IntType x, Crucible.IntType y) | x == y -> []
    (Crucible.FloatType, Crucible.FloatType) -> []
    (Crucible.DoubleType, Crucible.DoubleType) -> []
    (Crucible.PtrType{}, Crucible.PtrType{}) -> []
    (Crucible.IntType w, Crucible.PtrType{}) | w == wptr -> []
    (Crucible.PtrType{}, Crucible.IntType w) | w == wptr -> []
    (Crucible.ArrayType xn xt, Crucible.ArrayType yn yt)
      | xn == yn ->
        [ (Nothing : path, l , r) | (path, l, r) <- diffMemTypes xt yt ]
    (Crucible.VecType xn xt, Crucible.VecType yn yt)
      | xn == yn ->
        [ (Nothing : path, l , r) | (path, l, r) <- diffMemTypes xt yt ]
    (Crucible.StructType x, Crucible.StructType y)
      | V.map Crucible.fiOffset (Crucible.siFields x) ==
        V.map Crucible.fiOffset (Crucible.siFields y) ->
          let xts = Crucible.siFieldTypes x
              yts = Crucible.siFieldTypes y
          in diffMemTypesList 1 (V.toList (V.zip xts yts))
    _ -> [([], x0, y0)]

diffMemTypesList ::
  Crucible.HasPtrWidth arch =>
  Int ->
  [(Crucible.MemType, Crucible.MemType)] ->
  [([Maybe Int], Crucible.MemType, Crucible.MemType)]
diffMemTypesList _ [] = []
diffMemTypesList i ((x, y) : ts) =
  [ (Just i : path, l , r) | (path, l, r) <- diffMemTypes x y ]
  ++ diffMemTypesList (i+1) ts


------------------------------------------------------------------------

-- | Match the value of a function argument with a symbolic 'SetupValue'.
matchArg ::
  Options          {- ^ saw script print out opts -} ->
  Crucible.HasPtrWidth (Crucible.ArchWidth arch) =>
  SharedContext      {- ^ context for constructing SAW terms    -} ->
  LLVMCrucibleContext arch {- ^ context for interacting with Crucible -} ->
  MS.CrucibleMethodSpecIR (LLVM arch) {- ^ specification for current function override  -} ->
  PrePost                                                          ->
  Crucible.LLVMVal Sym
                     {- ^ concrete simulation value             -} ->
  Crucible.MemType   {- ^ expected memory type                  -} ->
  SetupValue (Crucible.LLVM arch)         {- ^ expected specification value          -} ->
  OverrideMatcher (LLVM arch) md ()

matchArg opts sc cc cs prepost actual expectedTy expected = do
  let mvar = Crucible.llvmMemVar (ccLLVMContext cc)
  mem <- case Crucible.lookupGlobal mvar $ cc ^. ccLLVMGlobals of
    Nothing -> fail "internal error: LLVM Memory global not found"
    Just mem -> pure mem
  case (actual, expectedTy, expected) of
    (_, _, SetupTerm expectedTT)
      | Cryptol.Forall [] [] tyexpr <- ttSchema expectedTT
      , Right tval <- Cryptol.evalType mempty tyexpr
        -> do sym      <- Ov.getSymInterface
              failMsg  <- mkStructuralMismatch opts cc sc cs actual expected expectedTy
              realTerm <- valueToSC sym (cs ^. MS.csLoc) failMsg tval actual
              instantiateExtMatchTerm sc cc (cs ^. MS.csLoc) prepost realTerm (ttTerm expectedTT)

    -- match arrays point-wise
    (Crucible.LLVMValArray _ xs, Crucible.ArrayType _len y, SetupArray () zs)
      | V.length xs >= length zs ->
        sequence_
          [ matchArg opts sc cc cs prepost x y z
          | (x, z) <- zip (V.toList xs) zs ]

    -- match the fields of struct point-wise
    (Crucible.LLVMValStruct xs, Crucible.StructType fields, SetupStruct () _ zs) ->
      sequence_
        [ matchArg opts sc cc cs prepost x y z
        | ((_,x),y,z) <- zip3 (V.toList xs)
                              (V.toList (Crucible.fiType <$> Crucible.siFields fields))
                              zs ]

    (_, Crucible.PtrType _, SetupElem () _ _) -> resolveAndMatch
    (_, Crucible.PtrType _, SetupField () _ _) -> resolveAndMatch
    (_, _, SetupGlobalInitializer () _) -> resolveAndMatch

    (Crucible.LLVMValInt blk off, _, _) ->
      case expected of
        SetupVar var | Just Refl <- testEquality (W4.bvWidth off) Crucible.PtrWidth ->
          do assignVar cc (cs ^. MS.csLoc) var (Crucible.LLVMPointer blk off)

        SetupNull () | Just Refl <- testEquality (W4.bvWidth off) Crucible.PtrWidth ->
          do sym <- Ov.getSymInterface
             p   <- liftIO (Crucible.ptrIsNull sym Crucible.PtrWidth (Crucible.LLVMPointer blk off))
             addAssert p =<<
               notEqual prepost opts (cs ^. MS.csLoc) cc sc cs expected actual

        SetupGlobal () name | Just Refl <- testEquality (W4.bvWidth off) Crucible.PtrWidth ->
          do sym  <- Ov.getSymInterface
             ptr2 <- liftIO $ Crucible.doResolveGlobal sym mem (L.Symbol name)
             pred_ <- liftIO $
               Crucible.ptrEq sym Crucible.PtrWidth (Crucible.LLVMPointer blk off) ptr2
             addAssert pred_ =<<
               notEqual prepost opts (cs ^. MS.csLoc) cc sc cs expected actual

        _ -> failure (cs ^. MS.csLoc) =<<
              mkStructuralMismatch opts cc sc cs actual expected expectedTy

    _ -> failure (cs ^. MS.csLoc) =<<
           mkStructuralMismatch opts cc sc cs actual expected expectedTy

  where
    resolveAndMatch = do
      (ty, val) <- resolveSetupValueLLVM opts cc sc cs expected
      sym  <- Ov.getSymInterface
      if diffMemTypes expectedTy ty /= []
      then failure (cs ^. MS.csLoc) =<<
            mkStructuralMismatch opts cc sc cs actual expected expectedTy
      else liftIO (Crucible.testEqual sym val actual) >>=
        \case
          Nothing -> failure (cs ^. MS.csLoc) BadEqualityComparison
          Just pred_ ->
            addAssert pred_ =<<
              notEqual prepost opts (cs ^. MS.csLoc) cc sc cs expected actual

------------------------------------------------------------------------

zeroValueSC :: SharedContext -> Crucible.StorageType -> IO Term
zeroValueSC sc tp = case Crucible.storageTypeF tp of
  Crucible.Float -> fail "zeroValueSC: float unsupported"
  Crucible.Double -> fail "zeroValueSC: double unsupported"
  Crucible.X86_FP80 -> fail "zeroValueSC: X86_FP80 unsupported"
  Crucible.Bitvector bs ->
    do n <- scNat sc (Crucible.bytesToBits bs)
       z <- scNat sc 0
       scBvNat sc n z
  Crucible.Array n tp' ->
    do sctp <- typeToSC sc tp'
       v <- zeroValueSC sc tp'
       scVector sc sctp (replicate (fromIntegral n) v)
  Crucible.Struct fs ->
    do tms <- mapM (zeroValueSC sc . view Crucible.fieldVal) (V.toList fs)
       scTuple sc tms

valueToSC ::
  Sym ->
  W4.ProgramLoc ->
  OverrideFailureReason (LLVM arch) ->
  Cryptol.TValue ->
  Crucible.LLVMVal Sym  ->
  OverrideMatcher (LLVM arch) md Term
valueToSC sym _loc _failMsg _ts (Crucible.LLVMValZero gtp)
  = liftIO $
     do sc <- Crucible.sawBackendSharedContext sym
        zeroValueSC sc gtp

valueToSC sym loc failMsg (Cryptol.TVTuple tys) (Crucible.LLVMValStruct vals)
  | length tys == length vals
  = do terms <- traverse (\(ty, tm) -> valueToSC sym loc failMsg ty (snd tm)) (zip tys (V.toList vals))
       sc <- liftIO $ Crucible.sawBackendSharedContext sym
       liftIO (scTupleReduced sc terms)

valueToSC sym loc failMsg (Cryptol.TVSeq _n Cryptol.TVBit) (Crucible.LLVMValInt base off) =
  do baseZero <- liftIO (W4.natEq sym base =<< W4.natLit sym 0)
     offTm    <- liftIO (Crucible.toSC sym off)
     case W4.asConstantPred baseZero of
       Just True  -> return offTm
       Just False -> failure loc failMsg
       _ -> do addAssert baseZero (Crucible.SimError loc (Crucible.GenericSimError "Expected bitvector value, but found pointer"))
               return offTm

-- This is a case for pointers, when we opaque types in Cryptol to represent them...
-- valueToSC sym _tval (Crucible.LLVMValInt base off) =
--   do base' <- Crucible.toSC sym base
--      off'  <- Crucible.toSC sym off
--      sc    <- Crucible.saw_ctx <$> readIORef (Crucible.sbStateManager sym)
--      Just <$> scTuple sc [base', off']

valueToSC sym loc failMsg (Cryptol.TVSeq n cryty) (Crucible.LLVMValArray ty vals)
  | toInteger (length vals) == n
  = do terms <- V.toList <$> traverse (valueToSC sym loc failMsg cryty) vals
       sc <- liftIO $ Crucible.sawBackendSharedContext sym
       t <- liftIO (typeToSC sc ty)
       liftIO (scVectorReduced sc t terms)

valueToSC _ _ _ _ Crucible.LLVMValFloat{} =
  fail  "valueToSC: Real not supported"

valueToSC _sym loc failMsg _tval _val =
  failure loc failMsg

------------------------------------------------------------------------

typeToSC :: SharedContext -> Crucible.StorageType -> IO Term
typeToSC sc t =
  case Crucible.storageTypeF t of
    Crucible.Bitvector sz -> scBitvector sc (Crucible.bytesToBits sz)
    Crucible.Float -> fail "typeToSC: float not supported"
    Crucible.Double -> fail "typeToSC: double not supported"
    Crucible.X86_FP80 -> fail "typeToSC: X86_FP80 not supported"
    Crucible.Array sz ty ->
      do n <- scNat sc (fromIntegral sz)
         ty' <- typeToSC sc ty
         scVecType sc n ty'
    Crucible.Struct fields ->
      do fields' <- V.toList <$> traverse (typeToSC sc . view Crucible.fieldVal) fields
         scTuple sc fields'

------------------------------------------------------------------------

-- | NOTE: The two 'Term' arguments must have the same type.
instantiateExtMatchTerm ::
  SharedContext   {- ^ context for constructing SAW terms    -} ->
  LLVMCrucibleContext arch {- ^ context for interacting with Crucible -} ->
  W4.ProgramLoc ->
  PrePost                                                       ->
  Term            {- ^ exported concrete term                -} ->
  Term            {- ^ expected specification term           -} ->
  OverrideMatcher (LLVM arch) md ()
instantiateExtMatchTerm sc cc loc prepost actual expected = do
  sub <- OM (use termSub)
  matchTerm sc cc loc prepost actual =<< liftIO (scInstantiateExt sc sub expected)

matchTerm ::
  SharedContext   {- ^ context for constructing SAW terms    -} ->
  LLVMCrucibleContext arch {- ^ context for interacting with Crucible -} ->
  W4.ProgramLoc ->
  PrePost                                                       ->
  Term            {- ^ exported concrete term                -} ->
  Term            {- ^ expected specification term           -} ->
  OverrideMatcher (LLVM arch) md ()

matchTerm _ _ _ _ real expect | real == expect = return ()
matchTerm sc cc loc prepost real expect =
  do free <- OM (use osFree)
     case unwrapTermF expect of
       FTermF (ExtCns ec)
         | Set.member (ecVarIndex ec) free ->
         do assignTerm sc cc loc prepost (ecVarIndex ec) real

       _ ->
         do t <- liftIO $ scEq sc real expect
            p <- liftIO $ resolveSAWPred cc t
            let msg = unlines $
                  [ "Literal equality " ++ stateCond prepost
                  , "Expected term: " ++ prettyTerm expect
                  , "Actual term:   " ++ prettyTerm real
                  ]
            addAssert p $ Crucible.SimError loc $ Crucible.AssertFailureSimError msg ""
  where prettyTerm = show . ppTermDepth 20


------------------------------------------------------------------------

-- | Use the current state to learn about variable assignments based on
-- preconditions for a procedure specification.
learnSetupCondition ::
  (?lc :: Crucible.TypeContext, Crucible.HasPtrWidth (Crucible.ArchWidth arch)) =>
  Options                    ->
  SharedContext              ->
  LLVMCrucibleContext arch       ->
  MS.CrucibleMethodSpecIR (LLVM arch)       ->
  PrePost                    ->
  MS.SetupCondition (LLVM arch) ->
  OverrideMatcher (LLVM arch) md ()
learnSetupCondition opts sc cc spec prepost cond =
  case cond of
    MS.SetupCond_Equal loc val1 val2  -> learnEqual opts sc cc spec loc prepost val1 val2
    MS.SetupCond_Pred loc tm          -> learnPred sc cc loc prepost (ttTerm tm)
    MS.SetupCond_Ghost () loc var val -> learnGhost sc cc loc prepost var val


------------------------------------------------------------------------

-- TODO(lb): make this language-independent!
learnGhost ::
  SharedContext                                          ->
  LLVMCrucibleContext arch                                  ->
  W4.ProgramLoc                                          ->
  PrePost                                                ->
  MS.GhostGlobal                                            ->
  TypedTerm                                              ->
  OverrideMatcher (LLVM arch) md ()
learnGhost sc cc loc prepost var expected =
  do actual <- readGlobal var
     when (ttSchema actual /= ttSchema expected) $ fail $ unlines $
       [ "Ghost variable had the wrong type:"
       , "- Expected: " ++ show (Cryptol.pp (ttSchema expected))
       , "- Actual:   " ++ show (Cryptol.pp (ttSchema actual))
       ]
     instantiateExtMatchTerm sc cc loc prepost (ttTerm actual) (ttTerm expected)

------------------------------------------------------------------------

-- | Process a "points_to" statement from the precondition section of
-- the CrucibleSetup block. First, load the value from the address
-- indicated by 'ptr', and then match it against the pattern 'val'.
--
-- Returns a string on failure describing a concrete memory load failure.
learnPointsTo ::
  forall arch md .
  (?lc :: Crucible.TypeContext, Crucible.HasPtrWidth (Crucible.ArchWidth arch), Crucible.HasLLVMAnn Sym) =>
  Options                    ->
  SharedContext              ->
  LLVMCrucibleContext arch      ->
  MS.CrucibleMethodSpecIR (LLVM arch)       ->
  PrePost                    ->
  PointsTo (LLVM arch)       ->
  OverrideMatcher (LLVM arch) md (Maybe PP.Doc)
learnPointsTo opts sc cc spec prepost (LLVMPointsTo loc maybe_cond ptr val) =
  do let tyenv = MS.csAllocations spec
         nameEnv = MS.csTypeNames spec
     sym    <- Ov.getSymInterface

     mem    <- readGlobal $ Crucible.llvmMemVar
                          $ ccLLVMContext cc

     (_memTy, ptr1) <- resolveSetupValue opts cc sc spec Crucible.PtrRepr ptr

     let alignment = Crucible.noAlignment -- default to byte alignment (FIXME)

     case val of
       ConcreteSizeValue val' ->
         do memTy <- liftIO $ typeOfSetupValue cc tyenv nameEnv val'
            -- In case the types are different (from crucible_points_to_untyped)
            -- then the load type should be determined by the rhs.
            storTy <- Crucible.toStorableType memTy
            res <- liftIO $ Crucible.loadRaw sym mem ptr1 storTy alignment
            let summarizeBadLoad =
                 let dataLayout = Crucible.llvmDataLayout (ccTypeCtx cc)
                     sz = Crucible.memTypeSize dataLayout memTy
                 in map (PP.text . unwords)
                    [ [ "When reading through pointer:", show (Crucible.ppPtr ptr1) ]
                    , [ "in the ", stateCond prepost, "of an override" ]
                    , [ "Tried to read something of size:"
                      , show (Crucible.bytesToInteger sz)
                      ]
                    , [ "And type:", show (Crucible.ppMemType memTy) ]
                    ]
            case res of
              Crucible.NoErr pred_ res_val -> do
                pred_' <- case maybe_cond of
                  Just cond -> do
                    cond' <- instantiateExtResolveSAWPred sc cc (ttTerm cond)
                    liftIO $ W4.impliesPred sym cond' pred_
                  Nothing -> return pred_
                addAssert pred_' $ Crucible.SimError loc $
                  Crucible.AssertFailureSimError (show $ PP.vcat $ summarizeBadLoad) ""
                pure Nothing <* matchArg opts sc cc spec prepost res_val memTy val'
              _ -> do
                -- When we have a concrete failure, we do a little more computation to
                -- try and find out why.
                let (blk, _offset) = Crucible.llvmPointerView ptr1
                pure $ Just $ PP.vcat . (summarizeBadLoad ++) $
                  case W4.asNat blk of
                    Nothing -> [PP.text "<Read from unknown allocation>"]
                    Just blk' ->
                      let possibleAllocs =
                            Crucible.possibleAllocs blk' (Crucible.memImplHeap mem)
                      in [ PP.text $ unwords
                           [ "Found"
                           , show (length possibleAllocs)
                           , "possibly matching allocation(s):"
                           ]
                         , bullets '-' (map Crucible.ppSomeAlloc possibleAllocs)
                         ]
                      -- This information tends to be overwhelming, but might be useful?
                      -- We should brainstorm about better ways of presenting it.
                      -- PP.<$$> PP.text (unwords [ "Here are the details on why reading"
                      --                          , "from each matching write failed"
                      --                          ])
                      -- PP.<$$> PP.text (show err)
       SymbolicSizeValue expected_arr_tm expected_sz_tm ->
         do maybe_allocation_array <- liftIO $
              Crucible.asMemAllocationArrayStore sym Crucible.PtrWidth ptr1 (Crucible.memImplHeap mem)
            case maybe_allocation_array of
              Just (arr, sz)
                | Crucible.LLVMPointer _ off <- ptr1
                , Just 0 <- BV.asUnsigned <$> W4.asBV off ->
                do arr_tm <- liftIO $ Crucible.toSC sym arr
                   instantiateExtMatchTerm sc cc (spec ^. MS.csLoc) prepost arr_tm (ttTerm expected_arr_tm)
                   sz_tm <- liftIO $ Crucible.toSC sym sz
                   instantiateExtMatchTerm sc cc (spec ^. MS.csLoc) prepost sz_tm (ttTerm expected_sz_tm)
                   return Nothing
              _ -> return $ Just $ PP.vcat $ map (PP.text . unwords)
                [ [ "When reading through pointer:", show (Crucible.ppPtr ptr1) ]
                , [ "in the ", stateCond prepost, "of an override" ]
                , [ "Tried to read an array prefix of size:", show (MS.ppTypedTerm expected_sz_tm) ]
                ]

------------------------------------------------------------------------

stateCond :: PrePost -> String
stateCond PreState = "precondition"
stateCond PostState = "postcondition"

-- | Process a "crucible_equal" statement from the precondition
-- section of the CrucibleSetup block.
learnEqual ::
  Crucible.HasPtrWidth (Crucible.ArchWidth arch) =>
  Options                                          ->
  SharedContext                                    ->
  LLVMCrucibleContext arch                            ->
  MS.CrucibleMethodSpecIR (LLVM arch)                             ->
  W4.ProgramLoc                                    ->
  PrePost                                          ->
  SetupValue (Crucible.LLVM arch)       {- ^ first value to compare  -} ->
  SetupValue (Crucible.LLVM arch)       {- ^ second value to compare -} ->
  OverrideMatcher (LLVM arch) md ()
learnEqual opts sc cc spec loc prepost v1 v2 = do
  (_, val1) <- resolveSetupValueLLVM opts cc sc spec v1
  (_, val2) <- resolveSetupValueLLVM opts cc sc spec v2
  p         <- liftIO (equalValsPred cc val1 val2)
  let name = "equality " ++ stateCond prepost
  addAssert p (Crucible.SimError loc (Crucible.AssertFailureSimError name ""))

-- | Process a "crucible_precond" statement from the precondition
-- section of the CrucibleSetup block.
learnPred ::
  SharedContext                                                       ->
  LLVMCrucibleContext arch                                               ->
  W4.ProgramLoc                                                       ->
  PrePost                                                             ->
  Term             {- ^ the precondition to learn                  -} ->
  OverrideMatcher (LLVM arch) md ()
learnPred sc cc loc prepost t =
  do p <- instantiateExtResolveSAWPred sc cc t
     addAssert p (Crucible.SimError loc (Crucible.AssertFailureSimError (stateCond prepost) ""))

instantiateExtResolveSAWPred ::
  SharedContext ->
  LLVMCrucibleContext arch ->
  Term ->
  OverrideMatcher (LLVM arch) md (W4.Pred Sym)
instantiateExtResolveSAWPred sc cc cond = do
  sub <- OM (use termSub)
  liftIO $ resolveSAWPred cc =<< scInstantiateExt sc sub cond

instantiateExtResolveSAWSymBV ::
  (1 <= w) =>
  SharedContext ->
  LLVMCrucibleContext arch ->
  NatRepr w ->
  Term ->
  OverrideMatcher (LLVM arch) md (W4.SymBV Sym w)
instantiateExtResolveSAWSymBV sc cc w tm = do
  sub <- OM (use termSub)
  liftIO $ resolveSAWSymBV cc w =<< scInstantiateExt sc sub tm

------------------------------------------------------------------------

-- | Invalidate all mutable memory that was allocated in the method spec
-- precondition, either through explicit calls to "crucible_alloc" or to
-- "crucible_alloc_global". As an optimization, a memory allocation that
-- is overwritten by a postcondition memory write is not invalidated.
-- Return a map containing the overwritten memory allocations.
invalidateMutableAllocs ::
<<<<<<< HEAD
  (?lc :: Crucible.TypeContext, Crucible.HasPtrWidth (Crucible.ArchWidth arch)
  , Crucible.HasLLVMAnn Sym) =>
=======
  ( ?lc :: Crucible.TypeContext
  , Crucible.HasPtrWidth (Crucible.ArchWidth arch)
  , Crucible.HasLLVMAnn Sym
  ) =>
>>>>>>> 5c410fd8
  Options ->
  SharedContext ->
  LLVMCrucibleContext arch ->
  MS.CrucibleMethodSpecIR (LLVM arch) ->
  OverrideMatcher (LLVM arch) RW (Map (W4.SymNat Sym) Text)
invalidateMutableAllocs opts sc cc cs = do
  sym <- use syminterface
  mem <- readGlobal . Crucible.llvmMemVar $ ccLLVMContext cc
  sub <- use setupValueSub

  let mutableAllocs =
        Map.filter (view isMut) $
        Map.filter (not . view allocSpecFresh) $
        cs ^. MS.csPreState . MS.csAllocs
      allocPtrs = catMaybes $ map
        (\case
          (ptr, spec)
            | Just sz <- asUnsignedConcreteBv (_allocSpecBytes spec) ->
              Just
                ( ptr
                , fromIntegral sz
                , mconcat
                  [ "state of memory allocated in precondition (at "
                  , pack . show . W4.plSourceLoc $ spec ^. allocSpecLoc
                  , ") not described in postcondition"
                  ]
                )
            | otherwise -> Nothing)
        (Map.elems (Map.intersectionWith (,) sub mutableAllocs))
      mtrans = ccLLVMModuleTrans cc
      gimap = Crucible.globalInitMap mtrans
      mutableGlobals = cs ^. MS.csGlobalAllocs

  globalPtrs <- liftIO . fmap catMaybes . forM mutableGlobals $ \(LLVMAllocGlobal loc s@(L.Symbol st)) ->
    case Map.lookup s gimap of
      Just (_, Right (mt, _)) -> do
        ptr <- Crucible.doResolveGlobal sym mem s
        pure $ Just
          ( ptr
          , Crucible.memTypeSize (Crucible.llvmDataLayout ?lc) mt
          , mconcat
            [ "state of mutable global variable \""
            , pack st
            , "\" (allocated at "
            , pack . show $ W4.plSourceLoc loc
            , ") not described in postcondition"
            ]
          )
      _ -> pure Nothing

  -- set of (concrete base pointer, size) for each postcondition memory write
  postPtrs <- Set.fromList <$> catMaybes <$> mapM
    (\(LLVMPointsTo _loc _cond ptr val) -> case val of
      ConcreteSizeValue val' -> do
        (_, Crucible.LLVMPointer blk _) <- resolveSetupValue opts cc sc cs Crucible.PtrRepr ptr
        sz <- (return . Crucible.storageTypeSize)
          =<< Crucible.toStorableType
          =<< typeOfSetupValue cc (MS.csAllocations cs) (MS.csTypeNames cs) val'
        return $ Just (W4.asNat blk, sz)
      SymbolicSizeValue{} -> return Nothing)
    (cs ^. MS.csPostState ^. MS.csPointsTos)

  -- partition allocations into those overwritten by a postcondition write
  -- and those not overwritten
  let (overwritten_ptrs, danglingPtrs) = partition
        (\((Crucible.LLVMPointer blk _), sz, _) ->
          Set.member (W4.asNat blk, sz) postPtrs)
        (allocPtrs ++ globalPtrs)

  let overwritten_allocs = Map.fromList $ map
        (\((Crucible.LLVMPointer blk _), _, msg) -> (blk, msg))
        overwritten_ptrs

  -- invalidate each allocation that is not overwritten by a postcondition write
  mem' <- foldM (\m (ptr, sz, msg) ->
                    liftIO $ Crucible.doInvalidate sym ?ptrWidth m ptr msg
                      =<< W4.bvLit sym ?ptrWidth (Crucible.bytesToBV ?ptrWidth sz)
                ) mem danglingPtrs

  writeGlobal (Crucible.llvmMemVar $ ccLLVMContext cc) mem'

  return overwritten_allocs

------------------------------------------------------------------------

-- | Perform an allocation as indicated by a 'crucible_alloc' or
-- 'crucible_fresh_pointer' statement from the postcondition section.
executeAllocation ::
  (?lc :: Crucible.TypeContext, Crucible.HasPtrWidth (Crucible.ArchWidth arch)) =>
  Options                        ->
  SharedContext ->
  LLVMCrucibleContext arch          ->
  (AllocIndex, LLVMAllocSpec) ->
  OverrideMatcher (LLVM arch) RW ()
executeAllocation opts sc cc (var, LLVMAllocSpec mut memTy alignment sz loc fresh)
  | fresh =
  do ptr <- liftIO $ executeFreshPointer cc var
     OM (setupValueSub %= Map.insert var ptr)
  | otherwise =
  do let sym = cc^.ccBackend
     {-
     memTy <- case Crucible.asMemType symTy of
                Just memTy -> return memTy
                Nothing    -> fail "executAllocation: failed to resolve type"
                -}
     liftIO $ printOutLn opts Debug $ unwords ["executeAllocation:", show var, show memTy]
     let memVar = Crucible.llvmMemVar (ccLLVMContext cc)
     mem <- readGlobal memVar
     sz' <- instantiateExtResolveSAWSymBV sc cc Crucible.PtrWidth sz
     let l = show (W4.plSourceLoc loc) ++ " (Poststate)"
     (ptr, mem') <- liftIO $
       Crucible.doMalloc sym Crucible.HeapAlloc mut l mem sz' alignment
     writeGlobal memVar mem'
     assignVar cc loc var ptr

------------------------------------------------------------------------

-- | Update the simulator state based on the postconditions from the
-- procedure specification.
executeSetupCondition ::
  (?lc :: Crucible.TypeContext, Crucible.HasPtrWidth (Crucible.ArchWidth arch)) =>
  Options                    ->
  SharedContext              ->
  LLVMCrucibleContext arch     ->
  MS.CrucibleMethodSpecIR (LLVM arch)       ->
  MS.SetupCondition (LLVM arch) ->
  OverrideMatcher (LLVM arch) RW ()
executeSetupCondition opts sc cc spec =
  \case
    MS.SetupCond_Equal _loc val1 val2 ->
      executeEqual opts sc cc spec val1 val2
    MS.SetupCond_Pred _loc tm -> executePred sc cc tm
    MS.SetupCond_Ghost () _loc var val -> executeGhost sc var val

------------------------------------------------------------------------

-- TODO(lb): make this language independent!
executeGhost ::
  SharedContext ->
  MS.GhostGlobal ->
  TypedTerm ->
  OverrideMatcher (LLVM arch) RW ()
executeGhost sc var val =
  do s <- OM (use termSub)
     t <- liftIO (ttTermLens (scInstantiateExt sc s) val)
     writeGlobal var t

------------------------------------------------------------------------

-- | Process a "points_to" statement from the postcondition section of
-- the CrucibleSetup block. First we compute the value indicated by
-- 'val', and then write it to the address indicated by 'ptr'.
executePointsTo ::
  (?lc :: Crucible.TypeContext, Crucible.HasPtrWidth (Crucible.ArchWidth arch), Crucible.HasLLVMAnn Sym) =>
  Options                    ->
  SharedContext              ->
  LLVMCrucibleContext arch     ->
  MS.CrucibleMethodSpecIR (LLVM arch)       ->
  Map (W4.SymNat Sym) Text ->
  PointsTo (LLVM arch)       ->
  OverrideMatcher (LLVM arch) RW ()
executePointsTo opts sc cc spec overwritten_allocs (LLVMPointsTo _loc cond ptr val) =
  do (_, ptr') <- resolveSetupValue opts cc sc spec Crucible.PtrRepr ptr
     let memVar = Crucible.llvmMemVar (ccLLVMContext cc)
     mem <- readGlobal memVar

     -- In case the types are different (from crucible_points_to_untyped)
     -- then the load type should be determined by the rhs.
     m <- OM (use setupValueSub)
     s <- OM (use termSub)
     let tyenv = MS.csAllocations spec
     let nameEnv = MS.csTypeNames spec
     val' <- liftIO $ case val of
       ConcreteSizeValue val'' -> ConcreteSizeValue <$> instantiateSetupValue sc s val''
       SymbolicSizeValue arr sz ->
         SymbolicSizeValue <$> ttTermLens (scInstantiateExt sc s) arr <*> ttTermLens (scInstantiateExt sc s) sz
     cond' <- mapM (instantiateExtResolveSAWPred sc cc . ttTerm) cond
     let Crucible.LLVMPointer blk _ = ptr'
     let invalidate_msg = Map.lookup blk overwritten_allocs

     mem' <- liftIO $ storePointsToValue opts cc m tyenv nameEnv mem cond' ptr' val' invalidate_msg
     writeGlobal memVar mem'

storePointsToValue ::
  (Crucible.HasPtrWidth (Crucible.ArchWidth arch), Crucible.HasLLVMAnn Sym) =>
  Options ->
  LLVMCrucibleContext arch ->
  Map AllocIndex (LLVMPtr (Crucible.ArchWidth arch)) ->
  Map AllocIndex (MS.AllocSpec (LLVM arch)) ->
  Map AllocIndex (MS.TypeName (LLVM arch)) ->
  Crucible.MemImpl Sym ->
  Maybe (W4.Pred Sym) ->
  LLVMPtr (Crucible.ArchWidth arch) ->
  LLVMPointsToValue arch ->
  Maybe Text ->
  IO (Crucible.MemImpl Sym)
storePointsToValue opts cc env tyenv nameEnv base_mem maybe_cond ptr val maybe_invalidate_msg = do
  let sym = cc ^. ccBackend

  let alignment = Crucible.noAlignment -- default to byte alignment (FIXME)

  smt_array_memory_model_enabled <- W4.getOpt
    =<< W4.getOptionSetting enableSMTArrayMemoryModel (W4.getConfiguration sym)

  let store_op = \mem -> case val of
        ConcreteSizeValue val' -> do
          memTy <- typeOfSetupValue cc tyenv nameEnv val'
          storTy <- Crucible.toStorableType memTy
          case val' of
            SetupTerm tm
              | Crucible.storageTypeSize storTy > 16
              , smt_array_memory_model_enabled -> do
                arr_tm <- memArrayToSawCoreTerm cc (Crucible.memEndian mem) tm
                arr <- Crucible.bindSAWTerm
                  sym
                  (W4.BaseArrayRepr
                    (Ctx.singleton $ W4.BaseBVRepr ?ptrWidth)
                    (W4.BaseBVRepr (W4.knownNat @8)))
                  arr_tm
                sz <- W4.bvLit
                  sym
                  ?ptrWidth
                  (Crucible.bytesToBV ?ptrWidth $ Crucible.storageTypeSize storTy)
                Crucible.doArrayConstStore sym mem ptr alignment arr sz
            _ -> do
              val'' <- X.handle (handleException opts) $
                resolveSetupVal cc mem env tyenv nameEnv val'
              Crucible.storeConstRaw sym mem ptr storTy alignment val''
        SymbolicSizeValue arr_tm sz_tm -> do
          arr <- Crucible.bindSAWTerm
            sym
            (W4.BaseArrayRepr
              (Ctx.singleton $ W4.BaseBVRepr ?ptrWidth)
              (W4.BaseBVRepr (W4.knownNat @8)))
            (ttTerm arr_tm)
          sz <- resolveSAWSymBV cc ?ptrWidth $ ttTerm sz_tm
          Crucible.doArrayConstStore sym mem ptr alignment arr sz

  case maybe_cond of
    Just cond -> case maybe_invalidate_msg of
      Just invalidate_msg -> do
        let invalidate_op = \mem -> do
              sz <- case val of
                ConcreteSizeValue val' -> do
                  memTy <- typeOfSetupValue cc tyenv nameEnv val'
                  storTy <- Crucible.toStorableType memTy
                  W4.bvLit
                    sym
                    ?ptrWidth
                    (Crucible.bytesToBV ?ptrWidth $ Crucible.storageTypeSize storTy)
                SymbolicSizeValue{} -> fail $ unwords
                  [ "internal error:"
                  , "unsupported conditional invalidation of symbolic size points-to value"
                  , show (PP.pretty val)
                  ]
              Crucible.doInvalidate sym ?ptrWidth mem ptr invalidate_msg sz
        Crucible.mergeWriteOperations sym base_mem cond store_op invalidate_op
      Nothing ->
        Crucible.doConditionalWriteOperation sym base_mem cond store_op
    Nothing -> store_op base_mem


------------------------------------------------------------------------


-- | Process a "crucible_equal" statement from the postcondition
-- section of the CrucibleSetup block.
executeEqual ::
  Crucible.HasPtrWidth (Crucible.ArchWidth arch) =>
  Options                                          ->
  SharedContext                                    ->
  LLVMCrucibleContext arch                           ->
  MS.CrucibleMethodSpecIR (LLVM arch)                             ->
  SetupValue (Crucible.LLVM arch)       {- ^ first value to compare  -} ->
  SetupValue (Crucible.LLVM arch)       {- ^ second value to compare -} ->
  OverrideMatcher (LLVM arch) md ()
executeEqual opts sc cc spec v1 v2 = do
  (_, val1) <- resolveSetupValueLLVM opts cc sc spec v1
  (_, val2) <- resolveSetupValueLLVM opts cc sc spec v2
  p         <- liftIO (equalValsPred cc val1 val2)
  addAssume p

-- | Process a "crucible_postcond" statement from the postcondition
-- section of the CrucibleSetup block.
executePred ::
  SharedContext ->
  LLVMCrucibleContext arch ->
  TypedTerm {- ^ the term to assert as a postcondition -} ->
  OverrideMatcher (LLVM arch) md ()
executePred sc cc tt =
  addAssume =<< instantiateExtResolveSAWPred sc cc (ttTerm tt)

------------------------------------------------------------------------

-- | Construct a completely symbolic pointer. This pointer could point to anything, or it could
-- be NULL.
executeFreshPointer ::
  Crucible.HasPtrWidth (Crucible.ArchWidth arch) =>
  LLVMCrucibleContext arch {-  Cruible context       -} ->
  AllocIndex      {- ^ SetupVar allocation ID -} ->
  IO (LLVMPtr (Crucible.ArchWidth arch)) {- ^ Symbolic pointer value -}
executeFreshPointer cc (AllocIndex i) =
  do let mkName base = W4.systemSymbol (base ++ show i ++ "!")
         sym         = cc^.ccBackend
     blk <- W4.freshConstant sym (mkName "blk") W4.BaseNatRepr
     off <- W4.freshConstant sym (mkName "off") (W4.BaseBVRepr Crucible.PtrWidth)
     return (Crucible.LLVMPointer blk off)

------------------------------------------------------------------------

-- | Map the given substitution over all 'SetupTerm' constructors in
-- the given 'SetupValue'.
instantiateSetupValue ::
  SharedContext     ->
  Map VarIndex Term ->
  SetupValue (LLVM arch)        ->
  IO (SetupValue (LLVM arch))
instantiateSetupValue sc s v =
  case v of
    SetupVar{}               -> return v
    SetupTerm tt             -> SetupTerm        <$> doTerm tt
    SetupStruct () p vs      -> SetupStruct () p <$> mapM (instantiateSetupValue sc s) vs
    SetupArray () vs         -> SetupArray ()    <$> mapM (instantiateSetupValue sc s) vs
    SetupElem{}              -> return v
    SetupField{}             -> return v
    SetupNull{}              -> return v
    SetupGlobal{}            -> return v
    SetupGlobalInitializer{} -> return v
  where
    doTerm (TypedTerm schema t) = TypedTerm schema <$> scInstantiateExt sc s t

------------------------------------------------------------------------

resolveSetupValueLLVM ::
  Crucible.HasPtrWidth (Crucible.ArchWidth arch) =>
  Options              ->
  LLVMCrucibleContext arch ->
  SharedContext        ->
  MS.CrucibleMethodSpecIR (LLVM arch) ->
  SetupValue (LLVM arch)           ->
  OverrideMatcher (LLVM arch) md (Crucible.MemType, LLVMVal)
resolveSetupValueLLVM opts cc sc spec sval =
  do m <- OM (use setupValueSub)
     s <- OM (use termSub)
     mem <- readGlobal (Crucible.llvmMemVar (ccLLVMContext cc))
     let tyenv = MS.csAllocations spec
         nameEnv = MS.csTypeNames spec
     memTy <- liftIO $ typeOfSetupValue cc tyenv nameEnv sval
     sval' <- liftIO $ instantiateSetupValue sc s sval
     lval  <- liftIO $ resolveSetupVal cc mem m tyenv nameEnv sval' `X.catch` handleException opts
     return (memTy, lval)

resolveSetupValue ::
  Crucible.HasPtrWidth (Crucible.ArchWidth arch) =>
  Options              ->
  LLVMCrucibleContext arch ->
  SharedContext        ->
  MS.CrucibleMethodSpecIR (LLVM arch) ->
  Crucible.TypeRepr tp ->
  SetupValue (Crucible.LLVM arch)           ->
  OverrideMatcher (LLVM arch) md (Crucible.MemType, Crucible.RegValue Sym tp)
resolveSetupValue opts cc sc spec tp sval =
  do (memTy, lval) <- resolveSetupValueLLVM opts cc sc spec sval
     sym <- Ov.getSymInterface
     val <- liftIO $ Crucible.unpackMemValue sym tp lval
     return (memTy, val)

enableSMTArrayMemoryModel :: W4.ConfigOption W4.BaseBoolType
enableSMTArrayMemoryModel = (W4.configOption W4.knownRepr "smt-array-memory-model")<|MERGE_RESOLUTION|>--- conflicted
+++ resolved
@@ -1442,15 +1442,10 @@
 -- is overwritten by a postcondition memory write is not invalidated.
 -- Return a map containing the overwritten memory allocations.
 invalidateMutableAllocs ::
-<<<<<<< HEAD
-  (?lc :: Crucible.TypeContext, Crucible.HasPtrWidth (Crucible.ArchWidth arch)
-  , Crucible.HasLLVMAnn Sym) =>
-=======
   ( ?lc :: Crucible.TypeContext
   , Crucible.HasPtrWidth (Crucible.ArchWidth arch)
   , Crucible.HasLLVMAnn Sym
   ) =>
->>>>>>> 5c410fd8
   Options ->
   SharedContext ->
   LLVMCrucibleContext arch ->
