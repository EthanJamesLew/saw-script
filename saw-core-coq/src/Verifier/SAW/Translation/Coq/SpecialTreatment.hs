--- conflicted
+++ resolved
@@ -518,7 +518,6 @@
   , ("List__rec", replace (Coq.ExplVar "Datatypes.list_rect"))
   ]
 
-<<<<<<< HEAD
   -- Lists at sort 1
   ++
   [ ("List1", replace (Coq.ExplVar "Datatypes.list"))
@@ -534,11 +533,6 @@
   , ("List2__rec", replace (Coq.ExplVar "Datatypes.list_rect"))
   ]
 
-constantsRenamingMap :: [(String, String)] -> Map.Map String String
-constantsRenamingMap notations = Map.fromList notations
-
-=======
->>>>>>> cd3f1416
 escapeIdent :: String -> String
 escapeIdent str
   | all okChar str = str
