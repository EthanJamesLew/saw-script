{-# LANGUAGE CPP #-}
{-# LANGUAGE RankNTypes #-}
{-# LANGUAGE OverloadedStrings #-}
{-# LANGUAGE ScopedTypeVariables #-}
{-# LANGUAGE ViewPatterns #-}
{-# LANGUAGE EmptyDataDecls #-}
{-# LANGUAGE TypeFamilies #-}

{- |
Module      : Verifier.SAW.Simulator.BitBlast
Copyright   : Galois, Inc. 2012-2015
License     : BSD3
Maintainer  : jhendrix@galois.com
Stability   : experimental
Portability : non-portable (language extensions)
-}

module Verifier.SAW.Simulator.BitBlast
  ( BValue
  , withBitBlastedPred
  , withBitBlastedTerm
  ) where

#if !MIN_VERSION_base(4,8,0)
import Control.Applicative
import Data.Traversable
#endif
import Control.Monad ((<=<))
import Data.IORef
import Data.Map (Map)
import qualified Data.Map as Map
import qualified Data.Vector as V
import Numeric.Natural (Natural)

import Verifier.SAW.FiniteValue (FiniteType(..))
import qualified Verifier.SAW.Simulator as Sim
import Verifier.SAW.Simulator.Value
import qualified Verifier.SAW.Simulator.Prims as Prims
import Verifier.SAW.SharedTerm
import Verifier.SAW.TypedAST
import qualified Verifier.SAW.Simulator.Concrete as Concrete
import qualified Verifier.SAW.Recognizer as R

import qualified Data.AIG as AIG

type LitVector l = AIG.BV l

------------------------------------------------------------
-- Vector operations

lvFromV :: V.Vector l -> LitVector l
lvFromV v = AIG.generate_msb0 (V.length v) ((V.!) v)

vFromLV :: LitVector l -> V.Vector l
vFromLV lv = V.generate (AIG.length lv) (AIG.at lv)

lvRotateL :: LitVector l -> Integer -> LitVector l
lvRotateL xs i
  | AIG.length xs == 0 = xs
  | otherwise = (AIG.++) (AIG.drop j xs) (AIG.take j xs)
  where j = fromInteger (i `mod` toInteger (AIG.length xs))

lvRotateR :: LitVector l -> Integer -> LitVector l
lvRotateR xs i = lvRotateL xs (- i)

lvShiftL :: l -> LitVector l -> Integer -> LitVector l
lvShiftL x xs i = (AIG.++) (AIG.drop j xs) (AIG.replicate j x)
  where j = fromInteger (min i (toInteger (AIG.length xs)))

lvShl :: l -> LitVector l -> Natural -> LitVector l
lvShl l v i = AIG.slice v j (n-j) AIG.++ AIG.replicate j l
  where n = AIG.length v
        j = fromIntegral i `min` n

lvShiftR :: l -> LitVector l -> Integer -> LitVector l
lvShiftR x xs i = (AIG.++) (AIG.replicate j x) (AIG.take (AIG.length xs - j) xs)
  where j = fromInteger (min i (toInteger (AIG.length xs)))

lvShr :: l -> LitVector l -> Natural -> LitVector l
lvShr l v i = AIG.replicate j l AIG.++ AIG.slice v 0 (n-j)
  where n = AIG.length v
        j = fromIntegral i `min` n

------------------------------------------------------------
-- Values

data BitBlast l

type instance EvalM (BitBlast l) = IO
type instance VBool (BitBlast l) = l
type instance VWord (BitBlast l) = LitVector l
type instance VInt  (BitBlast l) = Integer
type instance Extra (BitBlast l) = BExtra l

type BValue l = Value (BitBlast l)
type BThunk l = Thunk (BitBlast l)

data BExtra l
  = BStream (Integer -> IO (BValue l)) (IORef (Map Integer (BValue l)))

instance Show (BExtra l) where
  show (BStream _ _) = "BStream"

vBool :: l -> BValue l
vBool l = VBool l

toBool :: BValue l -> l
toBool (VBool l) = l
toBool x = error $ unwords ["Verifier.SAW.Simulator.BitBlast.toBool", show x]

vWord :: LitVector l -> BValue l
vWord lv = VWord lv

toWord :: BValue l -> IO (LitVector l)
toWord (VWord lv) = return lv
toWord (VVector vv) = lvFromV <$> traverse (fmap toBool . force) vv
toWord x = fail $ unwords ["Verifier.SAW.Simulator.BitBlast.toWord", show x]

flattenBValue :: BValue l -> IO (LitVector l)
flattenBValue (VBool l) = return (AIG.replicate 1 l)
flattenBValue (VWord lv) = return lv
flattenBValue (VExtra (BStream _ _)) = error "Verifier.SAW.Simulator.BitBlast.flattenBValue: BStream"
flattenBValue (VVector vv) =
  AIG.concat <$> traverse (flattenBValue <=< force) (V.toList vv)
flattenBValue VUnit = return $ AIG.concat []
flattenBValue (VPair x y) = do
  vx <- flattenBValue =<< force x
  vy <- flattenBValue =<< force y
  return $ AIG.concat [vx, vy]
flattenBValue (VRecordValue elems) = do
  AIG.concat <$> mapM (flattenBValue <=< force . snd) elems
flattenBValue _ = error $ unwords ["Verifier.SAW.Simulator.BitBlast.flattenBValue: unsupported value"]

wordFun :: (LitVector l -> IO (BValue l)) -> BValue l
wordFun f = strictFun (\x -> toWord x >>= f)

------------------------------------------------------------

-- | op :: (n :: Nat) -> bitvector n -> Nat -> bitvector n
bvShiftOp :: (LitVector l -> LitVector l -> IO (LitVector l))
          -> (LitVector l -> Natural -> LitVector l)
          -> BValue l
bvShiftOp bvOp natOp =
  constFun $
  wordFun $ \x -> return $
  strictFun $ \y ->
    case y of
      VNat n   -> return (vWord (natOp x (fromInteger n)))
      VToNat v -> fmap vWord (bvOp x =<< toWord v)
      _        -> error $ unwords ["Verifier.SAW.Simulator.BitBlast.shiftOp", show y]

lvSShr :: LitVector l -> Natural -> LitVector l
lvSShr v i = lvShr (AIG.msb v) v i

------------------------------------------------------------

pure1 :: Applicative f => (a -> b) -> a -> f b
pure1 f x = pure (f x)

pure2 :: Applicative f => (a -> b -> c) -> a -> b -> f c
pure2 f x y = pure (f x y)

pure3 :: Applicative f => (a -> b -> c -> d) -> a -> b -> c -> f d
pure3 f x y z = pure (f x y z)

prims :: AIG.IsAIG l g => g s -> Prims.BasePrims (BitBlast (l s))
prims be =
  Prims.BasePrims
  { Prims.bpAsBool  = AIG.asConstant be
    -- Bitvectors
  , Prims.bpUnpack  = pure1 vFromLV
  , Prims.bpPack    = pure1 lvFromV
  , Prims.bpBvAt    = pure2 AIG.at
  , Prims.bpBvLit   = pure2 (AIG.bvFromInteger be)
  , Prims.bpBvSize  = AIG.length
  , Prims.bpBvJoin  = pure2 (AIG.++)
  , Prims.bpBvSlice = pure3 (\i n v -> AIG.slice v i n)
    -- Conditionals
  , Prims.bpMuxBool  = \b x y -> AIG.lazyMux be b (pure x) (pure y)
  , Prims.bpMuxWord  = \b x y -> AIG.iteM be b (pure x) (pure y)
  , Prims.bpMuxInt   = muxInt
  , Prims.bpMuxExtra = muxBExtra be
    -- Booleans
  , Prims.bpTrue   = AIG.trueLit be
  , Prims.bpFalse  = AIG.falseLit be
  , Prims.bpNot    = pure1 AIG.not
  , Prims.bpAnd    = AIG.and be
  , Prims.bpOr     = AIG.or be
  , Prims.bpXor    = AIG.xor be
  , Prims.bpBoolEq = AIG.eq be
    -- Bitvector logical
  , Prims.bpBvNot  = pure1 (fmap AIG.not)
  , Prims.bpBvAnd  = AIG.zipWithM (AIG.and be)
  , Prims.bpBvOr   = AIG.zipWithM (AIG.or be)
  , Prims.bpBvXor  = AIG.zipWithM (AIG.xor be)
    -- Bitvector arithmetic
  , Prims.bpBvNeg  = AIG.neg be
  , Prims.bpBvAdd  = AIG.add be
  , Prims.bpBvSub  = AIG.sub be
  , Prims.bpBvMul  = AIG.mul be
  , Prims.bpBvUDiv = AIG.uquot be
  , Prims.bpBvURem = AIG.urem be
  , Prims.bpBvSDiv = AIG.squot be
  , Prims.bpBvSRem = AIG.srem be
  , Prims.bpBvLg2  = bitblastLogBase2 be
    -- Bitvector comparisons
  , Prims.bpBvEq   = AIG.bvEq be
  , Prims.bpBvsle  = AIG.sle be
  , Prims.bpBvslt  = AIG.slt be
  , Prims.bpBvule  = AIG.ule be
  , Prims.bpBvult  = AIG.ult be
  , Prims.bpBvsge  = flip (AIG.sle be)
  , Prims.bpBvsgt  = flip (AIG.slt be)
  , Prims.bpBvuge  = flip (AIG.ule be)
  , Prims.bpBvugt  = flip (AIG.ult be)
    -- Bitvector shift/rotate
  , Prims.bpBvRolInt = pure2 lvRotateL
  , Prims.bpBvRorInt = pure2 lvRotateR
  , Prims.bpBvShlInt = pure3 lvShiftL
  , Prims.bpBvShrInt = pure3 lvShiftR
  , Prims.bpBvRol    = genShift be lvRotateL
  , Prims.bpBvRor    = genShift be lvRotateR
  , Prims.bpBvShl    = genShift be . lvShiftL
  , Prims.bpBvShr    = genShift be . lvShiftR
    -- Bitvector misc
  , Prims.bpBvPopcount = AIG.popCount be
  , Prims.bpBvCountLeadingZeros = AIG.countLeadingZeros be
  , Prims.bpBvCountTrailingZeros = AIG.countTrailingZeros be
  , Prims.bpBvForall = error "bvForall unimplemented for backend"

    -- Integer operations
  , Prims.bpIntAdd = pure2 (+)
  , Prims.bpIntSub = pure2 (-)
  , Prims.bpIntMul = pure2 (*)
  , Prims.bpIntDiv = pure2 div
  , Prims.bpIntMod = pure2 mod
  , Prims.bpIntNeg = pure1 negate
  , Prims.bpIntAbs = pure1 abs
  , Prims.bpIntEq  = pure2 (\x y -> AIG.constant be (x == y))
  , Prims.bpIntLe  = pure2 (\x y -> AIG.constant be (x <= y))
  , Prims.bpIntLt  = pure2 (\x y -> AIG.constant be (x < y))
  , Prims.bpIntMin = pure2 min
  , Prims.bpIntMax = pure2 max
  }

beConstMap :: AIG.IsAIG l g => g s -> Map Ident (BValue (l s))
beConstMap be =
  Map.union (Prims.constMap (prims be)) $
  Map.fromList
  -- Shifts
  [ ("Prelude.bvShl" , bvShiftOp (AIG.shl be) (lvShl (AIG.falseLit be)))
  , ("Prelude.bvShr" , bvShiftOp (AIG.ushr be) (lvShr (AIG.falseLit be)))
  , ("Prelude.bvSShr", bvShiftOp (AIG.sshr be) lvSShr)
  -- Integers
  , ("Prelude.intToNat", Prims.intToNatOp)
  , ("Prelude.natToInt", Prims.natToIntOp)
  , ("Prelude.intToBv" , intToBvOp be)
  , ("Prelude.bvToInt" , bvToIntOp be)
  , ("Prelude.sbvToInt", sbvToIntOp be)
  -- Integers mod n
  , ("Prelude.IntMod"    , constFun VIntType)
  , ("Prelude.toIntMod"  , toIntModOp)
  , ("Prelude.fromIntMod", constFun (VFun force))
  , ("Prelude.intModEq"  , intModEqOp be)
  , ("Prelude.intModAdd" , intModBinOp (+))
  , ("Prelude.intModSub" , intModBinOp (-))
  , ("Prelude.intModMul" , intModBinOp (*))
  , ("Prelude.intModNeg" , intModUnOp negate)
-- Streams
  , ("Prelude.MkStream", mkStreamOp)
  , ("Prelude.streamGet", streamGetOp)
  , ("Prelude.bvStreamGet", bvStreamGetOp be)
  ]

-- | Lifts a strict mux operation to a lazy mux
lazyMux :: AIG.IsAIG l g => g s -> (l s -> a -> a -> IO a) -> l s -> IO a -> IO a -> IO a
lazyMux be muxFn c tm fm
  | (AIG.===) c (AIG.trueLit be) = tm
  | (AIG.===) c (AIG.falseLit be) = fm
  | otherwise = do
      t <- tm
      f <- fm
      muxFn c t f

muxBVal :: AIG.IsAIG l g => g s -> l s -> BValue (l s) -> BValue (l s) -> IO (BValue (l s))
muxBVal be = Prims.muxValue (prims be)

muxInt :: a -> Integer -> Integer -> IO Integer
muxInt _ x y = if x == y then return x else fail $ "muxBVal: VInt " ++ show (x, y)

muxBExtra :: AIG.IsAIG l g => g s -> l s -> BExtra (l s) -> BExtra (l s) -> IO (BExtra (l s))
muxBExtra be c x y =
  do let f i = do xi <- lookupBStream (VExtra x) i
                  yi <- lookupBStream (VExtra y) i
                  muxBVal be c xi yi
     r <- newIORef Map.empty
     return (BStream f r)

-- | Barrel-shifter algorithm. Takes a list of bits in big-endian order.
genShift ::
  AIG.IsAIG l g => g s -> (LitVector (l s) -> Integer -> LitVector (l s)) ->
  LitVector (l s) -> LitVector (l s) -> IO (LitVector (l s))
genShift be op x y = Prims.shifter (AIG.ite be) (pure2 op) x (AIG.bvToList y)

-- | rounded-up log base 2, where we complete the function by setting:
--   lg2 0 = 0
bitblastLogBase2 :: AIG.IsAIG l g => g s -> LitVector (l s) -> IO (LitVector (l s))
bitblastLogBase2 g x = do
  z <- AIG.isZero g x
  AIG.iteM g z (return x) (AIG.logBase2_up g x)

-----------------------------------------
-- Integer/bitvector conversions

-- primitive bvToInt :: (n::Nat) -> bitvector n -> Integer;
bvToIntOp :: AIG.IsAIG l g => g s -> BValue (l s)
bvToIntOp g = constFun $ wordFun $ \v ->
   case AIG.asUnsigned g v of
      Just i -> return $ VInt i
      Nothing -> fail "Cannot convert symbolic bitvector to integer"

-- primitive sbvToInt :: (n::Nat) -> bitvector n -> Integer;
sbvToIntOp :: AIG.IsAIG l g => g s -> BValue (l s)
sbvToIntOp g = constFun $ wordFun $ \v ->
   case AIG.asSigned g v of
      Just i -> return $ VInt i
      Nothing -> fail "Cannot convert symbolic bitvector to integer"

-- primitive intToBv :: (n::Nat) -> Integer -> bitvector n;
intToBvOp :: AIG.IsAIG l g => g s -> BValue (l s)
intToBvOp g =
  Prims.natFun' "intToBv n" $ \n -> return $
  Prims.intFun "intToBv x" $ \x ->
    VWord <$>
     if n >= 0 then return (AIG.bvFromInteger g (fromIntegral n) x)
               else AIG.neg g (AIG.bvFromInteger g (fromIntegral n) (negate x))

------------------------------------------------------------

toIntModOp :: BValue l
toIntModOp =
  Prims.natFun $ \n -> return $
  Prims.intFun "toIntModOp" $ \x -> return $
  VInt (x `mod` toInteger n)

intModEqOp :: AIG.IsAIG l g => g s -> BValue (l s)
intModEqOp be =
  constFun $
  Prims.intFun "intModEqOp" $ \x -> return $
  Prims.intFun "intModEqOp" $ \y -> return $
  VBool (AIG.constant be (x == y))

intModBinOp :: (Integer -> Integer -> Integer) -> BValue l
intModBinOp f =
  Prims.natFun $ \n -> return $
  Prims.intFun "intModBinOp x" $ \x -> return $
  Prims.intFun "intModBinOp y" $ \y -> return $
  VInt (f x y `mod` toInteger n)

intModUnOp :: (Integer -> Integer) -> BValue l
intModUnOp f =
  Prims.natFun $ \n -> return $
  Prims.intFun "intModUnOp" $ \x -> return $
  VInt (f x `mod` toInteger n)

----------------------------------------

-- MkStream :: (a :: sort 0) -> (Nat -> a) -> Stream a;
mkStreamOp :: BValue l
mkStreamOp =
  constFun $
  strictFun $ \f -> do
    r <- newIORef Map.empty
    return $ VExtra (BStream (\n -> apply f (ready (VNat n))) r)

-- streamGet :: (a :: sort 0) -> Stream a -> Nat -> a;
streamGetOp :: BValue l
streamGetOp =
  constFun $
  strictFun $ \xs -> return $
  Prims.natFun'' "streamGet" $ \n -> lookupBStream xs (toInteger n)

-- bvStreamGet :: (a :: sort 0) -> (w :: Nat) -> Stream a -> bitvector w -> a;
bvStreamGetOp :: AIG.IsAIG l g => g s -> BValue (l s)
bvStreamGetOp be =
  constFun $
  constFun $
  strictFun $ \xs -> return $
  wordFun $ \ilv ->
  AIG.muxInteger (lazyMux be (muxBVal be)) ((2 ^ AIG.length ilv) - 1) ilv (lookupBStream xs)

lookupBStream :: BValue l -> Integer -> IO (BValue l)
lookupBStream (VExtra (BStream f r)) n = do
   m <- readIORef r
   case Map.lookup n m of
     Just v  -> return v
     Nothing -> do v <- f n
                   writeIORef r (Map.insert n v m)
                   return v
lookupBStream _ _ = fail "Verifier.SAW.Simulator.BitBlast.lookupBStream: expected Stream"

------------------------------------------------------------
-- Generating variables for arguments

newVars :: AIG.IsAIG l g => g s -> FiniteType -> IO (BValue (l s))
newVars be FTBit = vBool <$> AIG.newInput be
newVars be (FTVec n tp) = VVector <$> V.replicateM (fromIntegral n) (newVars' be tp)
newVars be (FTTuple ts) = vTuple <$> traverse (newVars' be) ts
newVars be (FTRec tm) = vRecord <$> traverse (newVars' be) tm

newVars' :: AIG.IsAIG l g => g s -> FiniteType -> IO (BThunk (l s))
newVars' be shape = ready <$> newVars be shape

------------------------------------------------------------
-- Bit-blasting primitives.
--
-- NB: It doesn't make sense to bit blast more than one term using the
-- same bit engine, so the primitives 'withBitBlasted*' create their
-- own bit engine internally, instead of receiving it from the caller,
-- and pass it to the caller-provided continuation.

type PrimMap l g = forall s. g s -> Map Ident (BValue (l s))

bitBlastBasic :: AIG.IsAIG l g
              => g s
              -> ModuleMap
              -> PrimMap l g
              -> Map VarIndex (BValue (l s))
              -> Term
              -> IO (BValue (l s))
bitBlastBasic be m addlPrims ecMap t = do
  cfg <- Sim.evalGlobal m (Map.union (beConstMap be) (addlPrims be))
<<<<<<< HEAD
         (bitBlastExtCns ecMap)
         (const (const Nothing))
  Sim.evalSharedTerm cfg t

bitBlastExtCns ::
  Map VarIndex (BValue (l s)) -> VarIndex -> String -> BValue (l s) ->
  IO (BValue (l s))
bitBlastExtCns ecMap idx name _v =
  case Map.lookup idx ecMap of
    Just var -> return var
    Nothing -> fail $
      "Verifier.SAW.Simulator.BitBlast: can't translate variable " ++
      show name ++ "(index: " ++ show idx ++ ")"

asAIGType :: SharedContext -> Term -> IO [(String, Term)]
asAIGType sc t = do
=======
         (bitBlastExtCns be)
         (const Nothing)
  Sim.evalSharedTerm cfg t

-- FIXME: we should use a cache so that we re-use the same variables
-- for the same extcns, just in case hash-consing is not used.
bitBlastExtCns :: AIG.IsAIG l g => g s -> ExtCns (BValue (l s)) -> IO (BValue (l s))
bitBlastExtCns be (EC _ix name v) =
  case asFiniteTypeValue v of
    Just ft -> newVars be ft
    Nothing -> fail $ "Verifier.SAW.Simulator.BitBlast: variable " ++ show name
               ++ " has non-finite type " ++ show v

asPredType :: SharedContext -> Term -> IO [Term]
asPredType sc t = do
>>>>>>> 173351bb
  t' <- scWhnf sc t
  case t' of
    (R.asPi -> Just (n, t1, t2)) -> ((n, t1) :) <$> asAIGType sc t2
    (R.asBoolType -> Just ())    -> return []
    (R.asVecType -> Just _)      -> return []
    (R.asTupleType -> Just _)    -> return []
    (R.asRecordType -> Just _)   -> return []
    _                            -> fail $ "Verifier.SAW.Simulator.BitBlast.adAIGType: invalid AIG type: "
                                    ++ scPrettyTerm defaultPPOpts t'

bitBlastTerm ::
  AIG.IsAIG l g =>
  g s ->
  SharedContext ->
  PrimMap l g ->
  Term ->
  IO (BValue (l s), [(String, FiniteType)])
bitBlastTerm be sc addlPrims t = do
  ty <- scTypeOf sc t
  args <- asAIGType sc ty
  let ecs = getAllExts t
  argShapes <- traverse (asFiniteType sc) (map snd args)
  ecShapes <- traverse (asFiniteType sc) (map ecType ecs)
  argVars <- traverse (newVars' be) argShapes
  ecVars <- traverse (newVars be) ecShapes
  let ecMap = Map.fromList $ zip (map ecVarIndex ecs) ecVars
  modmap <- scGetModuleMap sc
  bval <- bitBlastBasic be modmap addlPrims ecMap t
  bval' <- applyAll bval argVars
  let names =  map fst args ++ map ecName ecs
      shapes = argShapes ++ ecShapes
  return (bval', zip names shapes)

-- | Bitblast a predicate and apply a function to the result. Supports
-- @ExtCns@ subterms.
withBitBlastedPred :: AIG.IsAIG l g => AIG.Proxy l g ->
  SharedContext ->
  PrimMap l g ->
  Term ->
  (forall s. g s -> l s -> [(String, FiniteType)] -> IO a) -> IO a
withBitBlastedPred proxy sc addlPrims t c = AIG.withNewGraph proxy $ \be -> do
  (bval, args) <- bitBlastTerm be sc addlPrims t
  case bval of
    VBool l -> c be l args
    _ -> fail "Verifier.SAW.Simulator.BitBlast.bitBlast: non-boolean result type."

-- | Bitblast a term and apply a function to the result. Does not
-- support @ExtCns@ subterms.
withBitBlastedTerm :: AIG.IsAIG l g => AIG.Proxy l g ->
  SharedContext ->
  PrimMap l g ->
  Term ->
  (forall s. g s -> LitVector (l s) -> IO a) -> IO a
withBitBlastedTerm proxy sc addlPrims t c = AIG.withNewGraph proxy $ \be -> do
  (bval, _) <- bitBlastTerm be sc addlPrims t
  v <- flattenBValue bval
  c be v

asFiniteType :: SharedContext -> Term -> IO FiniteType
asFiniteType sc t =
  scGetModuleMap sc >>= \modmap ->
  case asFiniteTypeValue (Concrete.evalSharedTerm modmap Map.empty t) of
    Just ft -> return ft
    Nothing ->
      fail $ "asFiniteType: unsupported type " ++ scPrettyTerm defaultPPOpts t<|MERGE_RESOLUTION|>--- conflicted
+++ resolved
@@ -430,15 +430,14 @@
               -> IO (BValue (l s))
 bitBlastBasic be m addlPrims ecMap t = do
   cfg <- Sim.evalGlobal m (Map.union (beConstMap be) (addlPrims be))
-<<<<<<< HEAD
          (bitBlastExtCns ecMap)
-         (const (const Nothing))
+         (const Nothing)
   Sim.evalSharedTerm cfg t
 
 bitBlastExtCns ::
-  Map VarIndex (BValue (l s)) -> VarIndex -> String -> BValue (l s) ->
+  Map VarIndex (BValue (l s)) -> ExtCns (BValue (l s)) ->
   IO (BValue (l s))
-bitBlastExtCns ecMap idx name _v =
+bitBlastExtCns ecMap (EC idx name _v) =
   case Map.lookup idx ecMap of
     Just var -> return var
     Nothing -> fail $
@@ -447,23 +446,6 @@
 
 asAIGType :: SharedContext -> Term -> IO [(String, Term)]
 asAIGType sc t = do
-=======
-         (bitBlastExtCns be)
-         (const Nothing)
-  Sim.evalSharedTerm cfg t
-
--- FIXME: we should use a cache so that we re-use the same variables
--- for the same extcns, just in case hash-consing is not used.
-bitBlastExtCns :: AIG.IsAIG l g => g s -> ExtCns (BValue (l s)) -> IO (BValue (l s))
-bitBlastExtCns be (EC _ix name v) =
-  case asFiniteTypeValue v of
-    Just ft -> newVars be ft
-    Nothing -> fail $ "Verifier.SAW.Simulator.BitBlast: variable " ++ show name
-               ++ " has non-finite type " ++ show v
-
-asPredType :: SharedContext -> Term -> IO [Term]
-asPredType sc t = do
->>>>>>> 173351bb
   t' <- scWhnf sc t
   case t' of
     (R.asPi -> Just (n, t1, t2)) -> ((n, t1) :) <$> asAIGType sc t2
