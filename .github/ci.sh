#!/usr/bin/env bash
set -Eeuxo pipefail

[[ "$RUNNER_OS" == 'Windows' ]] && IS_WIN=true || IS_WIN=false
BIN=$(pwd)/bin
EXT=""
$IS_WIN && EXT=".exe"
mkdir -p "$BIN"

is_exe() { [[ -x "$1/$2$EXT" ]] || command -v "$2" > /dev/null 2>&1; }

extract_exe() {
  exe="$(find "${3:-dist-newstyle}" -type f -name "$1$EXT" | sort -g | tail -1)"
  name="$(basename "$exe")"
  echo "Copying $name to $2"
  mkdir -p "$2"
  cp -f "$exe" "$2/$name"
  $IS_WIN || chmod +x "$2/$name"
}

retry() {
  echo "Attempting with retry:" "$@"
  local n=1
  while true; do
    if "$@"; then
      break
    else
      if [[ $n -lt 3 ]]; then
        sleep $n # don't retry immediately
        ((n++))
        echo "Command failed. Attempt $n/3:"
      else
        echo "The command has failed after $n attempts."
        return 1
      fi
    fi
  done
}

setup_dist_bins() {
  if $IS_WIN; then
    is_exe "dist/bin" "saw" && return
  else
    is_exe "dist/bin" "saw" && is_exe "dist/bin" "saw-remote-api" && return
    extract_exe "saw-remote-api" "dist/bin"
  fi
  extract_exe "saw" "dist/bin"
  extract_exe "cryptol" "dist/bin"
  export PATH=$PWD/dist/bin:$PATH
  echo "$PWD/dist/bin" >> "$GITHUB_PATH"
  strip dist/bin/saw* || echo "Strip failed: Ignoring harmless error"
}

build() {
  ghc_ver="$(ghc --numeric-version)"
  cp cabal.GHC-"$ghc_ver".config cabal.project.freeze
  cabal v2-update
  cabal v2-configure -j --enable-tests
  git status --porcelain
  if $IS_WIN; then
    pkgs=(saw crux-mir-comp)
  else
    pkgs=(saw crux-mir-comp saw-remote-api)
  fi
  tee -a cabal.project.local > /dev/null < cabal.project.ci
  if ! retry cabal v2-build "$@" "${pkgs[@]}"; then
    if [[ "$RUNNER_OS" == "macOS" ]]; then
      echo "Working around a dylib issue on macos by removing the cache and trying again"
      cabal v2-clean
      retry cabal v2-build "$@" "${pkgs[@]}"
    else
      return 1
    fi
  fi
}

install_system_deps() {
  # OS Specific Packages
  if [[ $BUILD_TARGET_OS == 'ubuntu-18.04' ]] ; then
    sudo apt update
<<<<<<< HEAD
    sudo apt install -y software-properties-common apt-transport-https ca-certificates wget \
      curl zlibc zlib1g zlib1g-dev git zip libgmp3-dev build-essential libtinfo-dev autoconf automake gperf cmake locales \
      python3-distutils python-setuptools antlr3 libantlr3c-dev libtool libtool-bin libboost-all-dev python3-pip libfftw3-dev
=======
    sudo apt install -y zlibc zlib1g zlib1g-dev git zip libgmp3-dev build-essential libtinfo-dev autoconf automake cmake locales
    #sudo apt install -y curl wget ioftware-properties-common apt-transport-https ca-certificates wget \
    #  curl zlibc zlib1g zlib1g-dev git zip libgmp3-dev build-essential libtinfo-dev autoconf automake gperf cmake locales \
    #  antlr3 libantlr3c-dev libtool libtool-bin libboost-all-dev libfftw3-dev
>>>>>>> f7fb2041
    sudo locale-gen en_US.UTF-8
  fi

  # Install Solvers Packages
  (cd $BIN && curl -o bins.zip -sL "https://github.com/GaloisInc/what4-solvers/releases/download/$SOLVER_PKG_VERSION/$BUILD_TARGET_OS-bin.zip" && unzip -o bins.zip && rm bins.zip)
  chmod +x $BIN/*
  cp $BIN/yices_smt2$EXT $BIN/yices-smt2$EXT
  export PATH="$BIN:$PATH"
  echo "$BIN" >> "$GITHUB_PATH"
  is_exe "$BIN" z3 && is_exe "$BIN" cvc4 && is_exe "$BIN" yices
}

build_cryptol() {
  cabal build exe:cryptol
}

bundle_files() {
  mkdir -p dist dist/{bin,deps,doc,examples,include,lib}

  cp LICENSE README.md dist/
  $IS_WIN || chmod +x dist/bin/*

  (cd deps/cryptol-specs && git archive --prefix=cryptol-specs/ --format=tar HEAD) | (cd dist/deps && tar x)
  cp doc/extcore.md dist/doc
  cp doc/tutorial/sawScriptTutorial.pdf dist/doc/tutorial.pdf
  cp doc/manual/manual.pdf dist/doc/manual.pdf
  cp -r doc/tutorial/code dist/doc
  cp intTests/jars/galois.jar dist/lib
  cp -r deps/cryptol/lib/* dist/lib
  cp -r examples/* dist/examples
}

sign() {
  # This is surrounded with `set +x; ...; set -x` to disable printing out
  # statements that could leak GPG-related secrets.
  set +x
  gpg --batch --import <(echo "$SIGNING_KEY")
  fingerprint="$(gpg --list-keys | grep Galois -a1 | head -n1 | awk '{$1=$1};1')"
  echo "$fingerprint:6" | gpg --import-ownertrust
  gpg --yes --no-tty --batch --pinentry-mode loopback --default-key "$fingerprint" --detach-sign -o "$1".sig --passphrase-file <(echo "$SIGNING_PASSPHRASE") "$1"
  set -x
}

zip_dist() {
  name="$1"
  cp -r dist "$name"
  tar -czf "$name".tar.gz "$name"
}

zip_dist_with_solvers() {
  sname="${1}"
  # Because these binaries come from the what4-solvers repository, they
  # should be at least as portable (in terms of dynamic library
  # dependencies) as the SAW binaries.
  cp "$BIN/abc"        dist/bin/
  cp "$BIN/cvc4"       dist/bin/
  cp "$BIN/yices"      dist/bin/
  cp "$BIN/yices-smt2" dist/bin/
  cp "$BIN/z3"         dist/bin/
  cp -r dist "$sname"
  tar -cvzf "$sname".tar.gz "$sname"
}

output() { echo "::set-output name=$1::$2"; }
ver() { grep Version saw-script.cabal | awk '{print $2}'; }
set_version() { output saw-version "$(ver)"; }
set_files() { output changed-files "$(files_since "$1" "$2")"; }
files_since() {
  changed_since="$(git log -1 --before="@{$2}")"
  files="${changed_since:+"$(git diff-tree --no-commit-id --name-only -r "$1" | xargs)"}"
  echo "$files"
}

COMMAND="$1"
shift

"$COMMAND" "$@"<|MERGE_RESOLUTION|>--- conflicted
+++ resolved
@@ -78,16 +78,10 @@
   # OS Specific Packages
   if [[ $BUILD_TARGET_OS == 'ubuntu-18.04' ]] ; then
     sudo apt update
-<<<<<<< HEAD
-    sudo apt install -y software-properties-common apt-transport-https ca-certificates wget \
-      curl zlibc zlib1g zlib1g-dev git zip libgmp3-dev build-essential libtinfo-dev autoconf automake gperf cmake locales \
-      python3-distutils python-setuptools antlr3 libantlr3c-dev libtool libtool-bin libboost-all-dev python3-pip libfftw3-dev
-=======
     sudo apt install -y zlibc zlib1g zlib1g-dev git zip libgmp3-dev build-essential libtinfo-dev autoconf automake cmake locales
     #sudo apt install -y curl wget ioftware-properties-common apt-transport-https ca-certificates wget \
     #  curl zlibc zlib1g zlib1g-dev git zip libgmp3-dev build-essential libtinfo-dev autoconf automake gperf cmake locales \
     #  antlr3 libantlr3c-dev libtool libtool-bin libboost-all-dev libfftw3-dev
->>>>>>> f7fb2041
     sudo locale-gen en_US.UTF-8
   fi
 
