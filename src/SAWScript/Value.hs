--- conflicted
+++ resolved
@@ -832,13 +832,8 @@
        Left (stats,cex) -> return (SAWScript.Proof.InvalidProof stats cex pstate)
        Right _ ->
          do sc <- getSharedContext
-<<<<<<< HEAD
             db <- rwTheoremDB <$> getTopLevelRW
-            io (finishProof sc db pstate)
-=======
-            db <- roTheoremDB <$> getTopLevelRO
             io (finishProof sc db concl pstate)
->>>>>>> c8760a09
 
 scriptTopLevel :: TopLevel a -> ProofScript a
 scriptTopLevel m = ProofScript (lift (lift m))
