--- conflicted
+++ resolved
@@ -301,13 +301,7 @@
 parseSAWTerm = runParser parseSAWTerm2
 
 parseError :: PosPair Token -> Parser a
-<<<<<<< HEAD
-parseError pt = do
-  addError (pos pt) (UnexpectedToken (val pt))
-  return $ error $ (ppPos (pos pt)) ++ " Parse error\n  " ++ (ppToken (val pt))
-=======
 parseError pt = addError (pos pt) (UnexpectedToken (val pt))
->>>>>>> 87b62f81
 
 addParseError :: Pos -> String -> Parser ()
 addParseError p s = addError p (ParseError s)
