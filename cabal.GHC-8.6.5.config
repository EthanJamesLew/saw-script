constraints: any.Cabal ==2.4.0.1,
             any.FloatingHex ==0.5,
             any.Glob ==0.10.1,
             any.GraphSCC ==1.0.4,
             GraphSCC -use-maps,
             any.HUnit ==1.6.2.0,
             any.IfElse ==0.85,
             any.IntervalMap ==0.6.1.2,
             any.MemoTrie ==0.6.10,
             MemoTrie -examples,
             any.MonadRandom ==0.5.2,
             any.Only ==0.1,
             any.QuickCheck ==2.14.2,
             QuickCheck -old-random +templatehaskell,
             any.StateVar ==1.2.1,
             any.abstract-deque ==0.3,
             abstract-deque -usecas,
             any.abstract-par ==0.3.3,
             any.adjunctions ==4.4,
             any.aeson ==1.5.5.1,
             aeson -bytestring-builder -cffi -developer -fast,
             any.alex ==3.2.6,
             alex +small_base,
             any.ansi-terminal ==0.11,
             ansi-terminal -example,
             any.ansi-wl-pprint ==0.6.9,
             ansi-wl-pprint -example,
             any.appar ==0.1.8,
             any.array ==0.5.3.0,
             any.asn1-encoding ==0.9.6,
             any.asn1-parse ==0.9.5,
             any.asn1-types ==0.3.4,
             any.assoc ==1.0.2,
             any.async ==2.2.3,
             async -bench,
             any.attoparsec ==0.13.2.5,
             attoparsec -developer,
             any.auto-update ==0.1.6,
             any.base ==4.12.0.0,
             any.base-compat ==0.11.2,
             any.base-compat-batteries ==0.11.2,
             any.base-orphans ==0.8.4,
             any.base16-bytestring ==1.0.1.0,
             any.base64-bytestring ==1.2.0.1,
             any.basement ==0.0.11,
             any.bifunctors ==5.5.7,
             bifunctors +semigroups +tagged,
             any.bimap ==0.4.0,
             any.binary ==0.8.6.0,
             any.binary-orphans ==1.0.1,
             any.bitwise ==1.0.0.1,
             any.blaze-builder ==0.4.2.1,
             any.blaze-html ==0.9.1.2,
             any.blaze-markup ==0.8.2.7,
             any.boomerang ==1.4.6,
             any.bsb-http-chunked ==0.0.0.4,
             any.bv-sized ==1.0.2,
             any.byteorder ==1.0.4,
             any.bytestring ==0.10.8.2,
             any.bytestring-builder ==0.10.8.2.0,
             bytestring-builder +bytestring_has_builder,
             any.c2hs ==0.28.7,
             c2hs +base3 -regression,
             any.cabal-doctest ==1.0.8,
             any.call-stack ==0.3.0,
             any.case-insensitive ==1.2.1.0,
             any.cassava ==0.5.2.0,
             cassava -bytestring--lt-0_10_4,
             any.cereal ==0.5.8.1,
             cereal -bytestring-builder,
             any.clock ==0.8.2,
             clock -llvm,
             any.code-page ==0.2.1,
             any.colour ==2.3.5,
             any.comonad ==5.0.8,
             comonad +containers +distributive +indexed-traversable,
             any.concurrent-output ==1.10.12,
             any.conduit ==1.3.4,
             any.conduit-extra ==1.3.5,
             any.config-schema ==1.2.1.0,
             any.config-value ==0.8.1,
             any.constraints ==0.12,
             any.containers ==0.6.0.1,
             any.contravariant ==1.5.3,
             contravariant +semigroups +statevar +tagged,
             any.cookie ==0.4.5,
             any.crackNum ==2.4,
             any.criterion ==1.5.9.0,
             criterion -embed-data-files -fast,
             any.criterion-measurement ==0.1.2.0,
             criterion-measurement -fast,
             crucible +unsafe-operations,
             any.cryptohash-md5 ==0.11.100.1,
             any.cryptohash-sha1 ==0.11.100.1,
             cryptol +relocatable -static,
             any.cryptonite ==0.28,
             cryptonite -check_alignment +integer-gmp -old_toolchain_inliner +support_aesni +support_deepseq -support_pclmuldq +support_rdrand -support_sse +use_target_attributes,
             any.cryptonite-conduit ==0.2.2,
             any.data-accessor ==0.2.3,
             data-accessor +category -monadfail +splitbase,
             any.data-binary-ieee754 ==0.4.4,
             any.data-default-class ==0.1.2.0,
             any.data-fix ==0.3.1,
             any.data-inttrie ==0.1.4,
             any.data-ref ==0.0.2,
             any.deepseq ==1.4.4.0,
             any.dense-linear-algebra ==0.1.0.0,
             any.deriving-compat ==0.5.9,
             deriving-compat +base-4-9 +new-functor-classes +template-haskell-2-11,
             any.directory ==1.3.3.0,
             any.distributive ==0.6.2.1,
             distributive +semigroups +tagged,
             any.dlist ==1.0,
             dlist -werror,
             any.doctest ==0.16.3,
             any.dotgen ==0.4.3,
             dotgen -devel,
             any.easy-file ==0.2.2,
             any.either ==5.0.1.1,
             any.entropy ==0.4.1.6,
             entropy -halvm,
             any.erf ==2.0.0.0,
             any.exceptions ==0.10.4,
             exceptions +transformers-0-4,
             any.executable-path ==0.0.3.1,
             any.extra ==1.7.9,
             any.fail ==4.9.0.0,
             any.fast-logger ==3.0.3,
             any.fgl ==5.7.0.3,
             fgl +containers042,
             any.fgl-visualize ==0.1.0.1,
             any.filelock ==0.1.1.5,
             any.filemanip ==0.3.6.3,
             any.filepath ==1.4.2.1,
             any.fingertree ==0.1.4.2,
             any.free ==5.1.3,
             any.generic-deriving ==1.13.1,
             generic-deriving +base-4-9,
             any.generic-random ==1.3.0.1,
             any.ghc ==8.6.5,
             any.ghc-boot ==8.6.5,
             any.ghc-boot-th ==8.6.5,
             any.ghc-heap ==8.6.5,
             any.ghc-paths ==0.1.0.12,
             any.ghc-prim ==0.5.3,
             any.ghci ==8.6.5,
             any.gitrev ==1.3.1,
             any.happy ==1.20.0,
             any.hashable ==1.3.1.0,
             hashable +integer-gmp,
             any.hashtables ==1.2.4.1,
             hashtables -bounds-checking -debug -detailed-profiling -portable -sse42 +unsafe-tricks,
             any.haskeline ==0.7.4.3,
             any.haskell-lexer ==1.1,
             any.haskell-src-exts ==1.23.1,
             any.haskell-src-meta ==0.8.5,
             any.hedgehog ==1.0.4,
             any.heredoc ==0.2.0.0,
<<<<<<< HEAD
             any.hobbits ==1.3.1,
=======
             any.hourglass ==0.2.12,
>>>>>>> 9da72c5e
             any.hpc ==0.6.0.3,
             any.hsc2hs ==0.68.6,
             hsc2hs -in-ghc-tree,
             any.hspec ==2.7.8,
             any.hspec-core ==2.7.8,
             any.hspec-discover ==2.7.8,
             any.hspec-expectations ==0.8.2,
             any.http-date ==0.0.10,
             any.http-types ==0.12.3,
             any.http2 ==2.0.6,
             http2 -devel,
             any.indexed-traversable ==0.1.1,
             any.integer-gmp ==1.0.2.0,
             any.integer-logarithms ==1.0.3.1,
             integer-logarithms -check-bounds +integer-gmp,
             any.interpolate ==0.2.1,
             any.invariant ==0.5.3,
             any.io-streams ==1.5.2.0,
             io-streams +network -nointeractivetests +zlib,
             any.iproute ==1.7.10,
             any.itanium-abi ==0.1.1.1,
             any.js-chart ==2.9.4.1,
             any.json ==0.10,
             json +generic -mapdict +parsec +pretty +split-base,
             any.kan-extensions ==5.2.2,
             any.language-c ==0.8.3,
             language-c -allwarnings +iecfpextension +separatesyb +usebytestrings,
             any.lens ==4.19.2,
             lens -benchmark-uniplate -dump-splices +inlining -j -old-inline-pragmas -safe +test-doctests +test-hunit +test-properties +test-templates +trustworthy,
             any.libBF ==0.6.2,
             libBF -system-libbf,
             any.libyaml ==0.1.2,
             libyaml -no-unicode -system-libyaml,
             any.lifted-async ==0.10.1.2,
             any.lifted-base ==0.2.3.12,
             llvm-pretty-bc-parser -fuzz -regressions,
             any.logict ==0.7.0.3,
             any.math-functions ==0.3.4.1,
             math-functions +system-erf +system-expm1,
             any.megaparsec ==9.0.1,
             megaparsec -dev,
             any.memory ==0.15.0,
             memory +support_basement +support_bytestring +support_deepseq +support_foundation,
             any.microlens ==0.4.12.0,
             any.microlens-th ==0.4.3.6,
             any.microstache ==1.0.1.2,
             any.mmorph ==1.1.5,
             any.modern-uri ==0.3.4.0,
             modern-uri -dev,
             any.monad-control ==1.0.2.3,
             any.monad-par ==0.3.5,
             monad-par -chaselev -newgeneric,
             any.monad-par-extras ==0.3.3,
             any.monadLib ==3.10,
             any.mono-traversable ==1.0.15.1,
             any.mtl ==2.2.2,
             any.mwc-random ==0.15.0.1,
             any.nats ==1.1.2,
             nats +binary +hashable +template-haskell,
             any.network ==3.1.2.1,
             network -devel,
             any.network-byte-order ==0.1.6,
             any.network-info ==0.2.0.10,
             any.newtype-generics ==0.6,
             any.old-locale ==1.0.0.7,
             any.old-time ==1.1.0.3,
             any.optparse-applicative ==0.16.1.0,
             optparse-applicative +process,
             any.panic ==0.4.0.1,
             any.parallel ==3.2.2.0,
             parameterized-utils +unsafe-operations,
             any.parsec ==3.1.13.0,
             any.parser-combinators ==1.3.0,
             parser-combinators -dev,
             any.pem ==0.2.4,
             any.pretty ==1.1.3.6,
             any.pretty-hex ==1.1,
             any.pretty-show ==1.10,
             any.prettyprinter ==1.7.0,
             prettyprinter -buildreadme,
             any.prettyprinter-ansi-terminal ==1.1.2,
             any.primitive ==0.7.1.0,
             any.process ==1.6.5.0,
             any.profunctors ==5.6,
             any.psqueues ==0.2.7.2,
             any.quickcheck-instances ==0.3.25.2,
             quickcheck-instances -bytestring-builder,
             any.quickcheck-io ==0.2.0,
             any.random ==1.2.0,
             any.raw-strings-qq ==1.1,
             any.reflection ==2.1.6,
             reflection -slow +template-haskell,
             any.regex-base ==0.94.0.0,
             any.regex-compat ==0.95.2.0,
             any.resourcet ==1.2.4.2,
             any.rts ==1.0,
             any.safe ==0.3.19,
             any.sbv ==8.7,
             sbv -skiphlinttester,
             any.scientific ==0.3.6.2,
             scientific -bytestring-builder -integer-simple,
             any.scotty ==0.12,
             any.semigroupoids ==5.3.4,
             semigroupoids +comonad +containers +contravariant +distributive +doctests +tagged +unordered-containers,
             any.semigroups ==0.19.1,
             semigroups +binary +bytestring -bytestring-builder +containers +deepseq +hashable +tagged +template-haskell +text +transformers +unordered-containers,
             any.setenv ==0.1.1.3,
             any.silently ==1.2.5.1,
             any.simple-get-opt ==0.4,
             any.simple-sendfile ==0.2.30,
             simple-sendfile +allow-bsd,
             any.simple-smt ==0.9.5,
             any.smallcheck ==1.2.1,
             any.split ==0.2.3.4,
             any.splitmix ==0.1.0.3,
             splitmix -optimised-mixer,
             any.statistics ==0.15.2.0,
             any.stm ==2.5.0.0,
             any.streaming-commons ==0.2.2.1,
             streaming-commons -use-bytestring-builder,
             any.strict ==0.4.0.1,
             strict +assoc,
             any.syb ==0.7.2.1,
             any.tagged ==0.8.6.1,
             tagged +deepseq +transformers,
             any.tasty ==1.4.1,
             tasty +clock,
             any.tasty-ant-xml ==1.1.8,
             any.tasty-hedgehog ==1.0.1.0,
             any.tasty-hspec ==1.1.6,
             any.tasty-hunit ==0.10.0.3,
             any.tasty-quickcheck ==0.10.1.2,
             any.tasty-smallcheck ==0.8.2,
             any.tasty-sugar ==1.1.0.0,
             any.template-haskell ==2.14.0.0,
             any.temporary ==1.3,
             any.terminal-size ==0.3.2.1,
             any.terminfo ==0.4.1.2,
             any.text-short ==0.1.3,
             text-short -asserts,
             any.text ==1.2.4.0,
             any.tf-random ==0.5,
             any.th-abstraction ==0.3.2.0,
             any.th-compat ==0.1.1,
             any.th-expand-syns ==0.4.6.0,
             any.th-lift ==0.8.2,
             any.th-lift-instances ==0.1.18,
             any.th-orphans ==0.13.11,
             any.th-reify-many ==0.1.9,
             any.these ==1.1.1.1,
             these +assoc,
             any.time ==1.8.0.2,
             any.time-compat ==1.9.5,
             time-compat -old-locale,
             any.time-manager ==0.0.0,
             any.transformers ==0.5.6.2,
             any.transformers-base ==0.4.5.2,
             transformers-base +orphaninstances,
             any.transformers-compat ==0.6.6,
             transformers-compat -five +five-three -four +generic-deriving +mtl -three -two,
             any.type-equality ==1,
             any.typed-process ==0.2.6.0,
             any.unbounded-delays ==0.1.1.1,
             any.uniplate ==1.6.13,
             any.unliftio-core ==0.2.0.1,
             any.unordered-containers ==0.2.13.0,
             unordered-containers -debug,
             any.utf8-string ==1.0.2,
             any.uuid ==1.3.14,
             any.uuid-types ==1.0.4,
             any.vault ==0.3.1.4,
             vault +useghc,
             any.vector ==0.12.2.0,
             vector +boundschecks -internalchecks -unsafechecks -wall,
             any.vector-algorithms ==0.8.0.4,
             vector-algorithms +bench +boundschecks -internalchecks -llvm +properties -unsafechecks,
             any.vector-binary-instances ==0.2.5.1,
             any.vector-th-unbox ==0.2.1.7,
             any.versions ==4.0.2,
             any.void ==0.7.3,
             void -safe,
             any.wai ==3.2.3,
             any.wai-extra ==3.1.6,
             wai-extra -build-example,
             any.wai-logger ==2.3.6,
             any.warp ==3.3.14,
             warp +allow-sendfilefd -network-bytestring -warp-debug,
             any.wcwidth ==0.0.2,
             wcwidth -cli +split-base,
             what4 -drealtestdisable -solvertests -stptestdisable,
             any.wl-pprint-annotated ==0.1.0.1,
             any.word8 ==0.1.3,
             any.x509 ==1.7.5,
             any.xml ==1.3.14,
             any.yaml ==0.11.5.0,
             yaml +no-examples +no-exe,
             any.zenc ==0.1.1,
             any.zlib ==0.6.2.2,
             zlib -bundled-c-zlib -non-blocking-ffi -pkg-config,
             any.zlib-bindings ==0.1.1.5<|MERGE_RESOLUTION|>--- conflicted
+++ resolved
@@ -156,11 +156,8 @@
              any.haskell-src-meta ==0.8.5,
              any.hedgehog ==1.0.4,
              any.heredoc ==0.2.0.0,
-<<<<<<< HEAD
              any.hobbits ==1.3.1,
-=======
              any.hourglass ==0.2.12,
->>>>>>> 9da72c5e
              any.hpc ==0.6.0.3,
              any.hsc2hs ==0.68.6,
              hsc2hs -in-ghc-tree,
