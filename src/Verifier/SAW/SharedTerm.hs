--- conflicted
+++ resolved
@@ -125,7 +125,6 @@
   unwrapTermF STVar{} = error "unwrapTermF called on STVar{}"
   unwrapTermF (STApp _ tf) = tf
 
-<<<<<<< HEAD
 -- Shared context.
 
 data SharedContext s = SharedContext
@@ -159,10 +158,7 @@
 
 -- SharedContext implementation.
 
-data AppCache s = AC { acBindings :: !(Map (TermF (SharedTerm s)) (SharedTerm s))
-=======
 data AppCache s = AC { acBindings :: !(HashMap (TermF (SharedTerm s)) (SharedTerm s))
->>>>>>> 39f352ce
                      , acNextIdx :: !TermIndex
                      }
 
@@ -493,12 +489,6 @@
 ------------------------------------------------------------
 -- Building terms using prelude functions
 
-<<<<<<< HEAD
-preludeName :: ModuleName
-preludeName = preludeModuleName
-
-=======
->>>>>>> 39f352ce
 scBoolType :: SharedContext s -> IO (SharedTerm s)
 scBoolType sc = scFlatTermF sc (DataTypeApp (mkIdent preludeModuleName "Bool") [])
 
