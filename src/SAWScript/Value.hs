--- conflicted
+++ resolved
@@ -116,11 +116,8 @@
 import           What4.ProgramLoc (ProgramLoc(..))
 
 import Verifier.SAW.Heapster.Permissions
-<<<<<<< HEAD
 import Verifier.SAW.Heapster.TypedCrucible (SomeTypedCFG(..))
-=======
 import Verifier.SAW.Heapster.SAWTranslation (ChecksFlag)
->>>>>>> acbf3031
 
 -- Values ----------------------------------------------------------------------
 
@@ -199,15 +196,12 @@
   -- ^ The current permissions environment
   heapsterEnvLLVMModules :: [Some CMSLLVM.LLVMModule],
   -- ^ The list of underlying 'LLVMModule's that we are translating
-<<<<<<< HEAD
   heapsterEnvTCFGs :: IORef [Some SomeTypedCFG]
   -- ^ The typed CFGs for output debugging/IDE info
-=======
   heapsterEnvDebugLevel :: IORef DebugLevel,
   -- ^ The current debug level
   heapsterEnvChecksFlag :: IORef ChecksFlag
   -- ^ Whether translation checks are currently enabled
->>>>>>> acbf3031
   }
 
 showHeapsterEnv :: HeapsterEnv -> String
