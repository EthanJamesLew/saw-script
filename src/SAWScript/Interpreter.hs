--- conflicted
+++ resolved
@@ -1489,15 +1489,9 @@
 
   , prim "crucible_fresh_var" "String -> LLVMType -> CrucibleSetup Term"
     (bicVal crucible_fresh_var)
-<<<<<<< HEAD
-    [ "Create a fresh symbolic variable that can be used in Crucible."
-    , "The first parameter is the name of the variable that is only used"
-    , "for debug printing." ]
-=======
     [ "Create a fresh variable for use within a Crucible specification. The"
     , "name is used only for pretty-printing."
     ]
->>>>>>> ae97549c
 
   , prim "crucible_alloc" "LLVMType -> CrucibleSetup SetupValue"
     (bicVal crucible_alloc)
