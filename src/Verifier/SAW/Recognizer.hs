-- Lightweight calculus for composing patterns as functions.
{-# LANGUAGE FlexibleInstances #-}
{-# LANGUAGE MultiParamTypeClasses #-}
{-# LANGUAGE OverloadedStrings #-}
{-# LANGUAGE TypeOperators #-}
{-# LANGUAGE ViewPatterns #-}

{- |
Module      : Verifier.SAW.Recognizer
Copyright   : Galois, Inc. 2012-2015
License     : BSD3
Maintainer  : jhendrix@galois.com
Stability   : experimental
Portability : non-portable (language extensions)
-}

module Verifier.SAW.Recognizer
  ( Recognizer
  , (<:>), (<:), emptyl, endl
  , (:*:)(..)
  , asFTermF

  , asGlobalDef
  , isGlobalDef
  , asApp
  , (<@>), (@>)
  , asApplyAll
  , asPairType
  , asPairValue
  , asPairSelector
  , asTupleType
  , asTupleValue
  , asTupleSelector
  , asOldTupleType
  , asOldTupleValue
  , asOldTupleSelector
  , asFieldType
  , asFieldValue
  , asRecordType
  , asRecordValue
  , asRecordSelector
  , asOldRecordType
  , asOldRecordValue
  , asOldRecordSelector
  , asCtorParams
  , asCtor
  , asCtorOrNat
  , asDataType
  , asDataTypeParams
  , asRecursorApp
  , isDataType
  , asNat
  , asStringLit
  , asLambda
  , asLambdaList
  , asPi
  , asPiList
  , asLocalVar
  , asConstant
  , asExtCns
  , asSort
    -- * Prelude recognizers.
  , asBool
  , asBoolType
  , asIntegerType
  , Nat
  , asBitvectorType
  , asVectorType
  , asVecType
  , isVecType
  , asMux
  ) where

import Control.Applicative
import Control.Lens
import Control.Monad
import Data.Map (Map)
import qualified Data.Map as Map
import Verifier.SAW.Prim
import Verifier.SAW.Term.Functor
import Verifier.SAW.Term.Pretty
import Verifier.SAW.Prelude.Constants
import Text.Read (readMaybe)

data a :*: b = (:*:) a b
  deriving (Eq,Ord,Show)

instance Field1 (a :*: b) (a' :*: b) a a' where
  _1 k (a :*: b) = indexed k (0 :: Int) a <&> (:*: b)

instance Field2 (a :*: b) (a :*: b') b b' where
  _2 k (a :*: b) = (a :*:) <$> indexed k (1 :: Int) b

type Recognizer m t a = t -> m a

-- | Tries both recognizers.
orElse :: Alternative f => Recognizer f t a -> Recognizer f t a -> Recognizer f t a
orElse f g t = f t <|> g t

-- | Recognizes the head and tail of a list, and returns head.
(<:) :: Monad f
     => Recognizer f t a -> Recognizer f [t] () -> Recognizer f [t] a
(<:) f g (h:r) = do x <- f h; _ <- g r; return x
(<:) _ _ [] = fail "empty-list"

-- | Recognizes the head and tail of a list, and returns head.
(<:>) :: Monad f
     => Recognizer f t a -> Recognizer f [t] b -> Recognizer f [t] (a :*: b)
(<:>) f g (h:r) = do x <- f h; y <- g r; return (x :*: y)
(<:>) _ _ [] = fail "empty-list"

-- | Recognizes empty list
emptyl :: Monad m => Recognizer m [t] ()
emptyl [] = return ()
emptyl _ = fail "non-empty"

-- | Recognizes singleton list
endl :: Monad f => Recognizer f t a -> Recognizer f [t] a
endl f = f <: emptyl

asFTermF :: (Monad f) => Recognizer f Term (FlatTermF Term)
asFTermF (unwrapTermF -> FTermF ftf) = return ftf
asFTermF _ = fail "not ftermf"

asGlobalDef :: (Monad f) => Recognizer f Term Ident
asGlobalDef t = do GlobalDef i <- asFTermF t; return i

isGlobalDef :: (Monad f) => Ident -> Recognizer f Term ()
isGlobalDef i t = do
  o <- asGlobalDef t
  if i == o then return () else fail ("not " ++ show i)

asApp :: (Monad f) => Recognizer f Term (Term, Term)
asApp (unwrapTermF -> App x y) = return (x, y)
asApp _ = fail "not app"

(<@>) :: (Monad f)
      => Recognizer f Term a -> Recognizer f Term b -> Recognizer f Term (a :*: b)
(<@>) f g t = do
  (a,b) <- asApp t
  liftM2 (:*:) (f a) (g b)

-- | Recognizes a function application, and returns argument.
(@>) :: (Monad f) => Recognizer f Term () -> Recognizer f Term b -> Recognizer f Term b
(@>) f g t = do
  (x, y) <- asApp t
  liftM2 (const id) (f x) (g y)

-- | Recognizes a function application, and returns the function
(<@) :: (Monad f) => Recognizer f Term a -> Recognizer f Term () -> Recognizer f Term a
(<@) f g t = do
  (x, y) <- asApp t
  liftM2 const (f x) (g y)

asApplyAll :: Term -> (Term, [Term])
asApplyAll = go []
  where go xs t =
          case asApp t of
            Nothing -> (t, xs)
            Just (t', x) -> go (x : xs) t'

asPairType :: (Monad m) => Recognizer m Term (Term, Term)
asPairType t = do
  ftf <- asFTermF t
  case ftf of
    PairType x y -> return (x, y)
    _            -> fail "asPairType"

asPairValue :: (Monad m) => Recognizer m Term (Term, Term)
asPairValue t = do
  ftf <- asFTermF t
  case ftf of
    PairValue x y -> return (x, y)
    _             -> fail "asPairValue"

asPairSelector :: (Monad m) => Recognizer m Term (Term, Bool)
asPairSelector t = do
  ftf <- asFTermF t
  case ftf of
    PairLeft x  -> return (x, False)
    PairRight x -> return (x, True)
    _           -> fail "asPairSelector"

asTupleType :: (Monad m) => Recognizer m Term [Term]
asTupleType t = do
  ftf <- asFTermF t
  case ftf of
    RecordType (recordAListAsTuple -> Just ts) -> return ts
    _                                          -> fail "asTupleType"

asTupleValue :: (Monad m) => Recognizer m Term [Term]
asTupleValue t = do
  ftf <- asFTermF t
  case ftf of
    RecordValue (recordAListAsTuple -> Just ts) -> return ts
    _                                           -> fail "asTupleValue"

asTupleSelector :: (Monad m) => Recognizer m Term (Term, Int)
asTupleSelector t = do
  ftf <- asFTermF t
  case ftf of
    RecordProj u (readMaybe -> Just i) -> return (u, i)
    _                                  -> fail "asTupleSelector"

asOldTupleType :: (Monad m) => Recognizer m Term [Term]
asOldTupleType t = do
  ftf <- asFTermF t
  case ftf of
    UnitType     -> return []
    PairType x y -> do xs <- asTupleType y; return (x : xs)
    _            -> fail "asTupleType"

asOldTupleValue :: (Monad m) => Recognizer m Term [Term]
asOldTupleValue t = do
  ftf <- asFTermF t
  case ftf of
    UnitValue     -> return []
    PairValue x y -> do xs <- asTupleValue y; return (x : xs)
    _             -> fail "asTupleValue"

asOldTupleSelector :: (Monad m) => Recognizer m Term (Term, Int)
asOldTupleSelector t = do
  ftf <- asFTermF t
  case ftf of
    PairLeft x  -> return (x, 1)
    PairRight y -> do (x, i) <- asTupleSelector y; return (x, i+1)
    _           -> fail "asTupleSelector"

asFieldType :: (Monad m) => Recognizer m Term (Term, Term, Term)
asFieldType t = do
  ftf <- asFTermF t
  case ftf of
    FieldType x y z -> return (x, y, z)
    _               -> fail "asFieldType"

asFieldValue :: (Monad m) => Recognizer m Term (Term, Term, Term)
asFieldValue t = do
  ftf <- asFTermF t
  case ftf of
    FieldValue x y z -> return (x, y, z)
    _                -> fail "asFieldValue"

asRecordType :: (Monad m) => Recognizer m Term (Map FieldName Term)
asRecordType t = do
  ftf <- asFTermF t
  case ftf of
    RecordType elems -> return $ Map.fromList elems
    _                -> fail $ "asRecordType: " ++ showTerm t

-- | Old version of 'asRecordType', that works on old-style record types
asOldRecordType :: (Monad m) => Recognizer m Term (Map FieldName Term)
asOldRecordType t = do
  ftf <- asFTermF t
  case ftf of
    EmptyType       -> return Map.empty
    FieldType f x y -> do m <- asRecordType y
                          s <- asStringLit f
                          return (Map.insert s x m)
    _               -> fail $ "asRecordType: " ++ showTerm t


asRecordValue :: (Monad m) => Recognizer m Term (Map FieldName Term)
asRecordValue t = do
  ftf <- asFTermF t
  case ftf of
    RecordValue elems -> return $ Map.fromList elems
    _                 -> fail $ "asRecordValue: " ++ showTerm t

-- | Old version of 'asRecordValue', that uses 'EmptyValue' and 'FieldValue'
asOldRecordValue :: (Monad m) => Recognizer m Term (Map FieldName Term)
asOldRecordValue t = do
  ftf <- asFTermF t
  case ftf of
    EmptyValue       -> return Map.empty
    FieldValue f x y -> do m <- asRecordValue y
                           s <- asStringLit f
                           return (Map.insert s x m)
    _                -> fail $ "asRecordValue: " ++ showTerm t

asRecordSelector :: (Monad m) => Recognizer m Term (Term, FieldName)
asRecordSelector t = do
  RecordProj u s <- asFTermF t
  return (u, s)

asOldRecordSelector :: (Monad m) => Recognizer m Term (Term, FieldName)
asOldRecordSelector t = do
  RecordSelector u i <- asFTermF t
  s <- asStringLit i
  return (u, s)

-- | Test whether a term is an application of a constructor, and, if so, return
-- the constructor, its parameters, and its arguments
asCtorParams :: (Monad f) => Recognizer f Term (Ident, [Term], [Term])
asCtorParams t = do CtorApp c ps args <- asFTermF t; return (c,ps,args)

-- | Just like 'asCtorParams', but treat natural number literals as constructor
-- applications, i.e., @0@ becomes the constructor @Zero@, and any non-zero
-- literal @k@ becomes @Succ (k-1)@
asCtorOrNat :: (Alternative f, Monad f) =>
               Recognizer f Term (Ident, [Term], [Term])
asCtorOrNat = asCtorParams `orElse` (asNatLit >=> helper . toInteger) where
  asNatLit (unwrapTermF -> FTermF (NatLit i)) = return i
  asNatLit _ = fail "not NatLit"
  helper 0 = return (preludeZeroIdent, [], [])
  helper k =
    if k > 0 then
      return (preludeSuccIdent, [], [Unshared (FTermF (NatLit $ k-1))])
    else error "asCtorOrNat: negative natural number literal!"


-- | A version of 'asCtorParams' that combines the parameters and normal args
asCtor :: (Monad f) => Recognizer f Term (Ident, [Term])
asCtor t = do CtorApp c ps args <- asFTermF t; return (c,ps ++ args)

-- | A version of 'asDataType' that returns the parameters separately
asDataTypeParams :: (Monad f) => Recognizer f Term (Ident, [Term], [Term])
asDataTypeParams t = do DataTypeApp c ps args <- asFTermF t; return (c,ps,args)

-- | A version of 'asDataTypeParams' that combines the params and normal args
asDataType :: (Monad f) => Recognizer f Term (Ident, [Term])
asDataType t = do DataTypeApp c ps args <- asFTermF t; return (c,ps ++ args)

asRecursorApp :: Monad f => Recognizer f Term (Ident,[Term],Term,
                                               [(Ident,Term)],[Term],Term)
asRecursorApp t =
  do RecursorApp d params p_ret cs_fs ixs arg <- asFTermF t;
     return (d, params, p_ret, cs_fs, ixs, arg)

isDataType :: (Monad f) => Ident -> Recognizer f [Term] a -> Recognizer f Term a
isDataType i p t = do
  (o,l) <- asDataType t
  if i == o then p l else fail "not datatype"

asNat :: (Monad f) => Recognizer f Term Nat
asNat (unwrapTermF -> FTermF (NatLit i)) = return $ fromInteger i
asNat (asCtor -> Just (c, [])) | c == "Prelude.Zero" = return 0
asNat (asCtor -> Just (c, [asNat -> Just i])) | c == "Prelude.Succ" = return (i+1)
asNat _ = fail "not Nat"

asStringLit :: (Monad f) => Recognizer f Term String
asStringLit t = do StringLit i <- asFTermF t; return i

asLambda :: (Monad m) => Recognizer m Term (String, Term, Term)
asLambda (unwrapTermF -> Lambda s ty body) = return (s, ty, body)
asLambda _ = fail "not a lambda"

asLambdaList :: Term -> ([(String, Term)], Term)
asLambdaList = go []
  where go r (asLambda -> Just (nm,tp,rhs)) = go ((nm,tp):r) rhs
        go r rhs = (reverse r, rhs)

asPi :: (Monad m) => Recognizer m Term (String, Term, Term)
asPi (unwrapTermF -> Pi nm tp body) = return (nm, tp, body)
asPi _ = fail "not a Pi term"

-- | Decomposes a term into a list of pi bindings, followed by a right
-- term that is not a pi binding.
asPiList :: Term -> ([(String, Term)], Term)
asPiList = go []
  where go r (asPi -> Just (nm,tp,rhs)) = go ((nm,tp):r) rhs
        go r rhs = (reverse r, rhs)

asLocalVar :: (Monad m) => Recognizer m Term DeBruijnIndex
asLocalVar (unwrapTermF -> LocalVar i) = return i
asLocalVar _ = fail "not a local variable"

asConstant :: (Monad m) => Recognizer m Term (String, Term, Term)
asConstant (unwrapTermF -> Constant s x t) = return (s, x, t)
asConstant _ = fail "asConstant: not a defined constant"

asExtCns :: (Monad m) => Recognizer m Term (ExtCns Term)
asExtCns t = do
  ftf <- asFTermF t
  case ftf of
    ExtCns ec -> return ec
    _         -> fail "asExtCns"

asSort :: (Monad m) => Recognizer m Term Sort
asSort t = do
  ftf <- asFTermF t
  case ftf of
    Sort s -> return s
    _      -> fail $ "asSort: " ++ showTerm t

-- | Returns term as a constant Boolean if it is one.
asBool :: (Monad f) => Recognizer f Term Bool
<<<<<<< HEAD
asBool (asGlobalDef -> Just i) | i == "Prelude.True" = return True
asBool (asGlobalDef -> Just i) | i == "Prelude.False" = return False
=======
asBool (isGlobalDef "Prelude.True" -> Just ()) = return True
asBool (isGlobalDef "Prelude.False" -> Just ()) = return False
>>>>>>> 58d1ba23
asBool _ = fail "not bool"

asBoolType :: (Monad f) => Recognizer f Term ()
asBoolType = isGlobalDef "Prelude.Bool"

asIntegerType :: (Monad f) => Recognizer f Term ()
asIntegerType = isGlobalDef "Prelude.Integer"

asVectorType :: (Monad f) => Recognizer f Term (Term, Term)
asVectorType = helper ((isGlobalDef "Prelude.Vec" @> return) <@> return) where
  helper r t =
    do (n :*: a) <- r t
       return (n, a)

isVecType :: (Monad f)
          => Recognizer f Term a -> Recognizer f Term (Nat :*: a)
isVecType tp = (isGlobalDef "Prelude.Vec" @> asNat) <@> tp

asVecType :: (Monad f) => Recognizer f Term (Nat :*: Term)
asVecType = isVecType return

asBitvectorType :: (Alternative f, Monad f) => Recognizer f Term Nat
asBitvectorType =
<<<<<<< HEAD
  (isGlobalDef "Prelude.bitvector" @> asNat)
  `orElse` ((isGlobalDef "Prelude.Vec" @> asNat)
            <@ isGlobalDef "Prelude.Bool")
=======
  (isGlobalDef "Prelude.bitvector" @> asNatLit)
  `orElse` isDataType "Prelude.Vec" (asNatLit <: endl asBoolType)
>>>>>>> 58d1ba23

asMux :: (Monad f) => Recognizer f Term (Term :*: Term :*: Term :*: Term)
asMux = isGlobalDef "Prelude.ite" @> return <@> return <@> return <@> return<|MERGE_RESOLUTION|>--- conflicted
+++ resolved
@@ -384,13 +384,8 @@
 
 -- | Returns term as a constant Boolean if it is one.
 asBool :: (Monad f) => Recognizer f Term Bool
-<<<<<<< HEAD
-asBool (asGlobalDef -> Just i) | i == "Prelude.True" = return True
-asBool (asGlobalDef -> Just i) | i == "Prelude.False" = return False
-=======
 asBool (isGlobalDef "Prelude.True" -> Just ()) = return True
 asBool (isGlobalDef "Prelude.False" -> Just ()) = return False
->>>>>>> 58d1ba23
 asBool _ = fail "not bool"
 
 asBoolType :: (Monad f) => Recognizer f Term ()
@@ -414,14 +409,8 @@
 
 asBitvectorType :: (Alternative f, Monad f) => Recognizer f Term Nat
 asBitvectorType =
-<<<<<<< HEAD
   (isGlobalDef "Prelude.bitvector" @> asNat)
-  `orElse` ((isGlobalDef "Prelude.Vec" @> asNat)
-            <@ isGlobalDef "Prelude.Bool")
-=======
-  (isGlobalDef "Prelude.bitvector" @> asNatLit)
-  `orElse` isDataType "Prelude.Vec" (asNatLit <: endl asBoolType)
->>>>>>> 58d1ba23
+  `orElse` ((isGlobalDef "Prelude.Vec" @> asNat) <@ asBoolType)
 
 asMux :: (Monad f) => Recognizer f Term (Term :*: Term :*: Term :*: Term)
 asMux = isGlobalDef "Prelude.ite" @> return <@> return <@> return <@> return