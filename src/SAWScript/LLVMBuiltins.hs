--- conflicted
+++ resolved
@@ -36,10 +36,7 @@
 import Text.LLVM (modDataLayout)
 import qualified Text.LLVM.AST as LLVM
 import qualified Text.LLVM.PP as LLVM
-<<<<<<< HEAD
-=======
 import qualified Text.LLVM.DebugUtils as DU
->>>>>>> 6cec5a08
 import qualified Text.LLVM.Parser as LLVM (parseType)
 import Verifier.LLVM.Backend
 import Verifier.LLVM.Codebase hiding ( Global, ppSymbol, ppIdent
