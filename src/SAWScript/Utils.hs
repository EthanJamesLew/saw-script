{- |
Module      : SAWScript.Utils
Description : Miscellaneous utilities.
Maintainer  : jhendrix, atomb
Stability   : provisional
-}

{-# LANGUAGE CPP #-}
{-# LANGUAGE ViewPatterns #-}
{-# LANGUAGE EmptyDataDecls #-}
{-# LANGUAGE ScopedTypeVariables #-}
{-# LANGUAGE DeriveDataTypeable  #-}
module SAWScript.Utils where

#if !MIN_VERSION_base(4,8,0)
import Control.Applicative
import Data.Traversable (traverse)
#endif
import Control.Exception as CE
import Control.Monad.State
import Control.Monad.Trans.Except
import Control.DeepSeq(rnf, NFData(..))
import Data.List(intercalate)
import Data.Char(isSpace)
import Data.Data
import Data.Map (Map)
import qualified Data.Map as Map
import Data.Maybe
import Data.Ratio
import Data.Time.Clock
import System.Directory(makeRelativeToCurrentDirectory)
import System.FilePath(makeRelative, isAbsolute, (</>), takeDirectory)
import System.Time(TimeDiff(..), getClockTime, diffClockTimes, normalizeTimeDiff, toCalendarTime, formatCalendarTime)
import System.Locale(defaultTimeLocale)
import System.Exit
import Text.PrettyPrint.ANSI.Leijen hiding ((</>), (<$>))
import Text.Printf
import Numeric(showFFloat)

import qualified Verifier.Java.Codebase as JSS

import SAWScript.Options

data Pos = Range !FilePath -- file
                 !Int !Int -- start line, col
                 !Int !Int -- end line, col
         | Unknown
         | PosInternal String
         | PosREPL
  deriving (Eq)

renderDoc :: Doc -> String
renderDoc doc = displayS (renderPretty 0.8 80 doc) ""

endPos :: FilePath -> Pos
endPos f = Range f 0 0 0 0

fmtPos :: Pos -> String -> String
fmtPos p m = show p ++ ":\n" ++ m'
  where m' = intercalate "\n" . map ("  " ++) . lines $ m

spanPos :: Pos -> Pos -> Pos
spanPos (PosInternal str) _ = PosInternal str
spanPos PosREPL _ = PosREPL
spanPos _ (PosInternal str) = PosInternal str
spanPos _ PosREPL = PosREPL
spanPos Unknown p = p
spanPos p Unknown = p
spanPos (Range f sl sc el ec) (Range _ sl' sc' el' ec') =  Range f l c l' c'
  where
    (l, c) = minPos sl sc sl' sc'
    (l', c') = maxPos el ec el' ec'
    minPos l1 c1 l2 c2 | l1 < l2   = (l1, c1)
                       | l1 == l2  = (l1, min c1 c2)
                       | otherwise = (l2, c2)
    maxPos l1 c1 l2 c2 | l1 < l2   = (l2, c2)
                       | l1 == l2  = (l1, max c1 c2)
                       | otherwise = (l1, c1)

fmtPoss :: [Pos] -> String -> String
fmtPoss [] m = fmtPos (PosInternal "saw-script internal") m
fmtPoss ps m = "[" ++ intercalate ",\n " (map show ps) ++ "]:\n" ++ m'
  where m' = intercalate "\n" . map ("  " ++) . lines $ m

posRelativeToCurrentDirectory :: Pos -> IO Pos
posRelativeToCurrentDirectory (Range f sl sc el ec) = makeRelativeToCurrentDirectory f >>= \f' -> return (Range f' sl sc el ec)
posRelativeToCurrentDirectory Unknown               = return Unknown
posRelativeToCurrentDirectory (PosInternal s)       = return $ PosInternal s
posRelativeToCurrentDirectory PosREPL               = return PosREPL

posRelativeTo :: FilePath -> Pos -> Pos
posRelativeTo d (Range f sl sc el ec) = Range (makeRelative d f) sl sc el ec
posRelativeTo _ Unknown               = Unknown
posRelativeTo _ (PosInternal s)       = PosInternal s
posRelativeTo _ PosREPL               = PosREPL

routePathThroughPos :: Pos -> FilePath -> FilePath
routePathThroughPos (Range f _ _ _ _) fp
  | isAbsolute fp = fp
  | True          = takeDirectory f </> fp
routePathThroughPos _ fp = fp

instance Show Pos where
  -- show (Pos f 0 0)           = f ++ ":end-of-file"
  -- show (Pos f l c)           = f ++ ":" ++ show l ++ ":" ++ show c
  show (Range f 0 0 0 0) = f ++ ":end-of-file"
  show (Range f sl sc el ec) = f ++ ":" ++ show sl ++ ":" ++ show sc ++ "-" ++ show el ++ ":" ++ show ec
  show Unknown               = "unknown"
  show (PosInternal s)       = "[internal:" ++ s ++ "]"
  show PosREPL               = "REPL"

class Positioned a where
  getPos :: a -> Pos

instance Positioned Pos where
  getPos p = p

maxSpan :: (Functor t, Foldable t, Positioned a) => t a -> Pos
maxSpan xs = foldr spanPos Unknown (fmap getPos xs)

data SSMode = Verify | Blif | CBlif deriving (Eq, Show, Data, Typeable)

-- | Convert a string to a paragraph formatted document.
ftext :: String -> Doc
ftext msg = fillSep (map text $ words msg)

-- | Insert multiple keys that map to the same value in a map.
mapInsertKeys :: Ord k => [k] -> a -> Map k a -> Map k a
mapInsertKeys keys val m = foldr (\i -> Map.insert i val) m keys

-- | Returns the value bound to the first key in the map, or
-- Nothing if none of the keys are in the map.
mapLookupAny :: Ord k => [k] -> Map k a -> Maybe a
mapLookupAny keys m = listToMaybe $ catMaybes $ map (\k -> Map.lookup k m) keys

-- ExecException {{{1

-- | Class of exceptions thrown by SBV parser.
data ExecException = ExecException Pos          -- Position
                                   Doc          -- Error message
                                   String       -- Resolution tip
  deriving (Show, Typeable)

instance Exception ExecException

-- | Throw exec exception in a MonadIO.
throwIOExecException :: MonadIO m => Pos -> Doc -> String -> m a
throwIOExecException site errorMsg resolution = liftIO $ throwIO (ExecException site errorMsg resolution)

-- | Throw exec exception in a MonadIO.
throwExecException :: Pos -> Doc -> String -> m a
throwExecException site errorMsg resolution = throw (ExecException site errorMsg resolution)

-- Timing {{{1

-- | Return a string representation of the elapsed time since start
timeIt :: (NFData a, MonadIO m) => m a -> m (a, String)
timeIt action = do
        start <- liftIO $ getClockTime
        r <- action
        end <- rnf r `seq` liftIO getClockTime
        let itd = diffClockTimes end start
            td = normalizeTimeDiff itd
            vals = dropWhile (\(v, _) -> v == 0) (zip [tdYear td, tdMonth td, tdDay td, tdHour td, tdMin td] "YMDhm")
            sec = ' ' : show (tdSec td) ++ dropWhile (/= '.') pico
            pico = showFFloat (Just 3) (((10**(-12))::Double) * fromIntegral (tdPicosec td)) "s"
        return $ (r, dropWhile isSpace $ concatMap (\(v, c) -> ' ':show v ++ [c]) vals ++ sec)

-- | get a readable time stamp
getTimeStamp :: MonadIO m => m String
getTimeStamp = do t <- liftIO (getClockTime >>= toCalendarTime)
                  return $ formatCalendarTime defaultTimeLocale "%l:%M:%S %p" t

showDuration :: NominalDiffTime -> String
showDuration n = printf "%02d:%s" m (show s)
  where s = n - (fromIntegral m * 60)
        m :: Int
        m = floor ((toRational n) * (1 % 60))

-- Java lookup functions {{{1

-- | Atempt to find class with given name, or throw ExecException if no class
-- with that name exists. Class name should be in slash-separated form.
lookupClass :: JSS.Codebase -> Pos -> JSS.ClassName -> IO JSS.Class
lookupClass cb site nm = do
  maybeCl <- JSS.tryLookupClass cb nm
  case maybeCl of
    Nothing -> do
     let msg = ftext ("The Java class " ++ JSS.slashesToDots (JSS.unClassName nm) ++ " could not be found.")
         res = "Please check that the --classpath and --jars options are set correctly."
      in throwIOExecException site msg res
    Just cl -> return cl

-- | Returns method with given name in this class or one of its subclasses.
-- Throws an ExecException if method could not be found or is ambiguous.
findMethod :: JSS.Codebase -> Pos -> String -> JSS.Class -> IO (JSS.Class, JSS.Method)
findMethod cb site nm initClass = impl initClass
  where javaClassName = JSS.slashesToDots (JSS.unClassName (JSS.className initClass))
        methodMatches m = JSS.methodName m == nm && not (JSS.methodIsAbstract m)
        impl cl =
          case filter methodMatches (JSS.classMethods cl) of
            [] -> do
              case JSS.superClass cl of
                Nothing ->
                  let msg = ftext $ "Could not find method " ++ nm
                              ++ " in class " ++ javaClassName ++ "."
                      res = "Please check that the class and method are correct."
                   in throwIOExecException site msg res
                Just superName ->
                  impl =<< lookupClass cb site superName
            [method] -> return (cl,method)
            _ -> let msg = "The method " ++ nm ++ " in class " ++ javaClassName
                             ++ " is ambiguous.  SAWScript currently requires that "
                             ++ "method names are unique."
                     res = "Please rename the Java method so that it is unique."
                  in throwIOExecException site (ftext msg) res

throwFieldNotFound :: JSS.Type -> String -> ExceptT String IO a
throwFieldNotFound tp fieldName = throwE msg
  where
    msg = "Values with type \'" ++ show tp ++
          "\' do not contain field named " ++
          fieldName ++ "."

findField :: JSS.Codebase -> Pos -> JSS.Type -> String -> ExceptT String IO JSS.FieldId
findField _  _ tp@(JSS.ArrayType _) nm = throwFieldNotFound tp nm
findField cb site tp@(JSS.ClassType clName) nm = impl =<< lift (lookupClass cb site clName)
  where
    impl cl =
      case filter (\f -> JSS.fieldName f == nm) $ JSS.classFields cl of
        [] -> do
          case JSS.superClass cl of
            Nothing -> throwFieldNotFound tp nm
            Just superName -> impl =<< lift (lookupClass cb site superName)
        [f] -> return $ JSS.FieldId (JSS.className cl) nm (JSS.fieldType f)
        _ -> throwE $
             "internal: Found multiple fields with the same name: " ++ nm
findField _ _ _ _ =
  throwE "Primitive types cannot be dereferenced."

<<<<<<< HEAD
defRewrites :: SharedContext -> Ident -> IO [RewriteRule]
defRewrites sc ident =
  scFindDef sc ident >>= \maybe_def ->
  case maybe_def of
    Nothing -> return []
    Just def -> scDefRewriteRules sc def

basic_ss :: SharedContext -> IO Simpset
basic_ss sc = do
  rs1 <- concat <$> traverse (defRewrites sc) (defs ++ defs')
  rs2 <- scEqsRewriteRules sc eqs
  return $ addConvs procs (addRules (rs1 ++ rs2) emptySimpset)
  where
    eqs = map (mkIdent preludeName)
      [ "unsafeCoerce_same"
      , "not_not"
      , "true_implies"
      , "and_True"
      , "and_False"
      , "and_True2"
      , "and_False2"
      , "and_idem"
      , "or_True"
      , "or_False"
      , "or_True2"
      , "or_False2"
      , "or_idem"
      , "not_or"
      , "not_and"
      , "ite_not"
      , "ite_nest1"
      , "ite_nest2"
      , "ite_fold_not"
      , "ite_eq"
      , "ite_true"
      , "ite_false"
      , "or_triv1"
      , "and_triv1"
      , "or_triv2"
      , "and_triv2"
      , "eq_refl"
      , "bvAddZeroL"
      , "bvAddZeroR"
      , "bveq_sameL"
      , "bveq_sameR"
      , "bveq_same2"
      , "bvNat_bvToNat"
      ]
    defs = map (mkIdent preludeName)
      [ "not", "and", "or", "xor", "boolEq", "ite", "addNat", "mulNat", "implies"
      , "compareNat", "equalNat"
      , "bitvector"
      ]
    defs' = map (mkIdent (mkModuleName ["Cryptol"]))
            ["seq", "ecEq", "ecNotEq"]
    procs = [tupleConversion, recordConversion] ++
            bvConversions ++ natConversions ++ vecConversions
=======
>>>>>>> 2ac468d0

-- | Convert a non-negative integer to to an ordinal string.
--
-- Note: @0 -> "0th"@, so do @'ordinal' (n + 1)@ if you want one-based
-- results.
ordinal :: (Integral a, Show a) => a -> String
-- Not sure what to do with negative integers so bail.
ordinal n | n < 0 = error "Only non-negative cardinals are supported."
          | otherwise = show n ++ suffix
  where
    suffix =
      if inTens then "th"
      else case n `mod` 10 of
             1 -> "st"
             2 -> "nd"
             3 -> "rd"
             _ -> "th"
    inTens = (n `mod` 100) `div` 10 == 1

handleException :: Options -> CE.SomeException -> IO a
handleException opts e
    | Just (_ :: ExitCode) <- CE.fromException e = CE.throw e
    | otherwise = printOutLn opts Error (CE.displayException e) >> exitProofUnknown

exitProofFalse,exitProofUnknown,exitProofSuccess :: IO a
exitProofFalse = exitWith (ExitFailure 1)
exitProofUnknown = exitWith (ExitFailure 2)
exitProofSuccess = exitSuccess<|MERGE_RESOLUTION|>--- conflicted
+++ resolved
@@ -238,66 +238,6 @@
 findField _ _ _ _ =
   throwE "Primitive types cannot be dereferenced."
 
-<<<<<<< HEAD
-defRewrites :: SharedContext -> Ident -> IO [RewriteRule]
-defRewrites sc ident =
-  scFindDef sc ident >>= \maybe_def ->
-  case maybe_def of
-    Nothing -> return []
-    Just def -> scDefRewriteRules sc def
-
-basic_ss :: SharedContext -> IO Simpset
-basic_ss sc = do
-  rs1 <- concat <$> traverse (defRewrites sc) (defs ++ defs')
-  rs2 <- scEqsRewriteRules sc eqs
-  return $ addConvs procs (addRules (rs1 ++ rs2) emptySimpset)
-  where
-    eqs = map (mkIdent preludeName)
-      [ "unsafeCoerce_same"
-      , "not_not"
-      , "true_implies"
-      , "and_True"
-      , "and_False"
-      , "and_True2"
-      , "and_False2"
-      , "and_idem"
-      , "or_True"
-      , "or_False"
-      , "or_True2"
-      , "or_False2"
-      , "or_idem"
-      , "not_or"
-      , "not_and"
-      , "ite_not"
-      , "ite_nest1"
-      , "ite_nest2"
-      , "ite_fold_not"
-      , "ite_eq"
-      , "ite_true"
-      , "ite_false"
-      , "or_triv1"
-      , "and_triv1"
-      , "or_triv2"
-      , "and_triv2"
-      , "eq_refl"
-      , "bvAddZeroL"
-      , "bvAddZeroR"
-      , "bveq_sameL"
-      , "bveq_sameR"
-      , "bveq_same2"
-      , "bvNat_bvToNat"
-      ]
-    defs = map (mkIdent preludeName)
-      [ "not", "and", "or", "xor", "boolEq", "ite", "addNat", "mulNat", "implies"
-      , "compareNat", "equalNat"
-      , "bitvector"
-      ]
-    defs' = map (mkIdent (mkModuleName ["Cryptol"]))
-            ["seq", "ecEq", "ecNotEq"]
-    procs = [tupleConversion, recordConversion] ++
-            bvConversions ++ natConversions ++ vecConversions
-=======
->>>>>>> 2ac468d0
 
 -- | Convert a non-negative integer to to an ordinal string.
 --
